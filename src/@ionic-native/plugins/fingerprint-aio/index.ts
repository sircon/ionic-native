--- conflicted
+++ resolved
@@ -1,9 +1,5 @@
 import { Injectable } from '@angular/core';
 import { Cordova, IonicNativePlugin, Plugin } from '@ionic-native/core';
-<<<<<<< HEAD
-
-=======
->>>>>>> a3c46216
 
 export interface FingerprintOptions {
   /**
@@ -87,8 +83,4 @@
   show(options: FingerprintOptions): Promise<any> {
     return;
   }
-<<<<<<< HEAD
-
-=======
->>>>>>> a3c46216
 }