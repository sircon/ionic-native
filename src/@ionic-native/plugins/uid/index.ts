--- conflicted
+++ resolved
@@ -46,7 +46,6 @@
 @Injectable()
 export class Uid extends IonicNativePlugin {
   /** Get the device Universally Unique Identifier (UUID). */
-<<<<<<< HEAD
   @CordovaProperty()
   UUID: string;
 
@@ -66,19 +65,4 @@
   @CordovaProperty()
   MAC: string;
 
-=======
-  @CordovaProperty UUID: string;
-
-  /** Get the device International Mobile Station Equipment Identity (IMEI). */
-  @CordovaProperty IMEI: string;
-
-  /** Get the device International mobile Subscriber Identity (IMSI). */
-  @CordovaProperty IMSI: string;
-
-  /** Get the sim Integrated Circuit Card Identifier (ICCID). */
-  @CordovaProperty ICCID: string;
-
-  /** Get the Media Access Control address (MAC). */
-  @CordovaProperty MAC: string;
->>>>>>> 67cf61d2
 }