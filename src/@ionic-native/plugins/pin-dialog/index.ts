--- conflicted
+++ resolved
@@ -6,14 +6,10 @@
  * @name Pin Dialog
  * @description
  * PhoneGap numeric password dialog plugin for Android and iOS.
-<<<<<<< HEAD
  *
  * Requires Cordova plugin: `cordova-plugin-pin-dialog`. For more info, please see the [Pin Dialog plugin docs](https://github.com/Paldom/PinDialog).
  *
-=======
- * 
->>>>>>> 3ed89696
- * Requires Cordova plugin: `cordova-plugin-pin-dialog`. For more info, please see the [Pin Dialog plugin docs](https://github.com/Paldom/PinDialog).
+ *
  *
  * @usage
  * ```typescript
