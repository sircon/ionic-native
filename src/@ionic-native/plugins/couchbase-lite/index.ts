--- conflicted
+++ resolved
@@ -1,10 +1,5 @@
-<<<<<<< HEAD
-import { Cordova, IonicNativePlugin, Plugin } from '@ionic-native/core';
-import { Injectable } from '@angular/core';
-=======
 import { Injectable } from '@angular/core';
 import { Cordova, IonicNativePlugin, Plugin } from '@ionic-native/core';
->>>>>>> 674e80ee
 
 /**
  * @name Couchbase Lite
