--- conflicted
+++ resolved
@@ -1,9 +1,5 @@
 import { Injectable } from '@angular/core';
-<<<<<<< HEAD
-import { CordovaCheck, CordovaInstance, IonicNativePlugin, Plugin } from '@ionic-native/core';
-=======
 import { CordovaCheck, CordovaInstance, IonicNativePlugin, Plugin, getPromise } from '@ionic-native/core';
->>>>>>> 674e80ee
 
 /**
  * @hidden
