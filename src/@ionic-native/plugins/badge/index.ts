import { Injectable } from '@angular/core';
import { Cordova, IonicNativePlugin, Plugin } from '@ionic-native/core';

/**
 * @name Badge
 * @description
 * The essential purpose of badge numbers is to enable an application to inform its users that it has something for them — for example, unread messages — when the application isn’t running in the foreground.
 *
 * Requires Cordova plugin: cordova-plugin-badge. For more info, please see the [Badge plugin docs](https://github.com/katzer/cordova-plugin-badge).
 *
 * @usage
 * ```typescript
 * import { Badge } from '@ionic-native/badge';
 *
 * constructor(private badge: Badge) { }
 *
 * ...
 *
 * this.badge.set(10);
 * this.badge.increase(1);
 * this.badge.clear();
 * ```
 */
@Plugin({
  pluginName: 'Badge',
  plugin: 'cordova-plugin-badge',
  pluginRef: 'cordova.plugins.notification.badge',
  repo: 'https://github.com/katzer/cordova-plugin-badge',
  platforms: ['Android', 'Browser', 'iOS', 'Windows']
})
@Injectable()
export class Badge extends IonicNativePlugin {
  /**
   * Clear the badge of the app icon.
   * @returns {Promise<boolean>}
   */
  @Cordova()
  clear(): Promise<boolean> {
    return;
  }

  /**
   * Set the badge of the app icon.
   * @param {number} badgeNumber  The new badge number.
   * @returns {Promise<any>}
   */
  @Cordova()
  set(badgeNumber: number): Promise<any> {
    return;
  }

  /**
   * Get the badge of the app icon.
   * @returns {Promise<any>}
   */
  @Cordova()
  get(): Promise<any> {
    return;
  }

  /**
   * Increase the badge number.
   * @param {number} increaseBy  Count to add to the current badge number
   * @returns {Promise<any>}
   */
  @Cordova()
  increase(increaseBy: number): Promise<any> {
    return;
  }

  /**
   * Decrease the badge number.
   * @param {number} decreaseBy  Count to subtract from the current badge number
   * @returns {Promise<any>}
   */
  @Cordova()
  decrease(decreaseBy: number): Promise<any> {
    return;
  }
<<<<<<< HEAD
=======

  /**
   * Check support to show badges.
   * @returns {Promise<any>}
   */
  @Cordova()
  isSupported(): Promise<any> {
    return;
  }
>>>>>>> 9cc3d8fd

  /**
   * Determine if the app has permission to show badges.
   * @returns {Promise<any>}
   */
  @Cordova()
  hasPermission(): Promise<any> {
    return;
  }

  /**
   * Register permission to set badge notifications
   * @returns {Promise<any>}
   */
  @Cordova()
  registerPermission(): Promise<any> {
    return;
  }
<<<<<<< HEAD

=======
>>>>>>> 9cc3d8fd
}<|MERGE_RESOLUTION|>--- conflicted
+++ resolved
@@ -77,8 +77,6 @@
   decrease(decreaseBy: number): Promise<any> {
     return;
   }
-<<<<<<< HEAD
-=======
 
   /**
    * Check support to show badges.
@@ -88,7 +86,6 @@
   isSupported(): Promise<any> {
     return;
   }
->>>>>>> 9cc3d8fd
 
   /**
    * Determine if the app has permission to show badges.
@@ -107,8 +104,4 @@
   registerPermission(): Promise<any> {
     return;
   }
-<<<<<<< HEAD
-
-=======
->>>>>>> 9cc3d8fd
 }