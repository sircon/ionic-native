import { Injectable } from '@angular/core';
import { Cordova, IonicNativePlugin, Plugin } from '@ionic-native/core';

/**
 * Object of options to pass into the playVideo method.
 */
export interface StreamingVideoOptions {
  /** Executes after success playing audio. */
  successCallback?: Function;
  /** Executes after error playing video. */
  errorCallback?: Function;
  /** Force one orientation for playing video. */
  orientation?: string;
  /** Should the video close after it's over. Defaults to true. */
  shouldAutoClose?: boolean;
  /** Should the video have controls. Defaults to true. Android only. */
  controls?: boolean;
}

/**
 * Object of options to pass into the playAudio method.
 */
export interface StreamingAudioOptions {
  /** Background color for audio player. */
  bgColor?: string;
  /** Background image for audio player. */
  bgImage?: string;
  /** 
   * Background image scale for audio player.
   * Valid values are: 
   * fit
   * stretch
   * aspectStretch.
   */
  bgImageScale?: string;
  /** Start audio player in full screen. iOS only. */
  initFullscreen?: boolean;
  /** 
   * Keeps the screen lit and stops it from locking 
   * while audio is playing. Android only. 
   */
  keepAwake?: boolean;
  /** Executes after success playing audio. */
  successCallback?: Function;
  /** Executes after error playing audio. */
  errorCallback?: Function;
}

/**
 * @name Streaming Media
 * @description
 * This plugin allows you to stream audio and video in a fullscreen, native player on iOS and Android.
 *
 * @usage
 * ```typescript
 * import { StreamingMedia, StreamingVideoOptions } from '@ionic-native/streaming-media';
 *
 * constructor(private streamingMedia: StreamingMedia) { }
 *
 * let options: StreamingVideoOptions = {
 *   successCallback: () => { console.log('Video played') },
 *   errorCallback: (e) => { console.log('Error streaming') },
<<<<<<< HEAD
 *   orientation: 'landscape'
 * }
=======
 *   orientation: 'landscape',
 *   shouldAutoClose: true,
 *   controls: false
 * };
>>>>>>> 0f84249b
 *
 * this.streamingMedia.playVideo('https://path/to/video/stream', options);
 *
 * ```
 * @interfaces
 * StreamingVideoOptions
 * StreamingAudioOptions
 */
@Plugin({
  pluginName: 'StreamingMedia',
  plugin: 'cordova-plugin-streaming-media',
  pluginRef: 'plugins.streamingMedia',
  repo: 'https://github.com/nchutchind/cordova-plugin-streaming-media',
  platforms: ['Amazon Fire OS', 'Android', 'iOS']
})
@Injectable()
export class StreamingMedia extends IonicNativePlugin {
  /**
   * Streams a video
   * @param videoUrl {string} The URL of the video
   * @param options {StreamingVideoOptions} Options
   */
  @Cordova({ sync: true })
  playVideo(videoUrl: string, options?: StreamingVideoOptions): void {
  }

  /**
   * Streams an audio
   * @param audioUrl {string} The URL of the audio stream
   * @param options {StreamingAudioOptions} Options
   */
  @Cordova({ sync: true })
  playAudio(audioUrl: string, options?: StreamingAudioOptions): void {
  }

  /**
   * Stops streaming audio
   */
  @Cordova({ sync: true })
  stopAudio(): void {
  }

  /**
   * Pauses streaming audio
   */
  @Cordova({ sync: true, platforms: ['iOS'] })
  pauseAudio(): void {
  }

  /**
   * Resumes streaming audio
   */
  @Cordova({ sync: true, platforms: ['iOS'] })
  resumeAudio(): void {
  }

}<|MERGE_RESOLUTION|>--- conflicted
+++ resolved
@@ -60,15 +60,10 @@
  * let options: StreamingVideoOptions = {
  *   successCallback: () => { console.log('Video played') },
  *   errorCallback: (e) => { console.log('Error streaming') },
-<<<<<<< HEAD
- *   orientation: 'landscape'
- * }
-=======
  *   orientation: 'landscape',
  *   shouldAutoClose: true,
  *   controls: false
  * };
->>>>>>> 0f84249b
  *
  * this.streamingMedia.playVideo('https://path/to/video/stream', options);
  *
