--- conflicted
+++ resolved
@@ -1,10 +1,8 @@
 import { Injectable } from '@angular/core';
 import { Cordova, IonicNativePlugin, Plugin } from '@ionic-native/core';
-<<<<<<< HEAD
+import { Observable } from 'rxjs/Observable';
+import { Cordova, IonicNativePlugin, Plugin } from '@ionic-native/core';
 import { Observable } from 'rxjs';
-=======
-import { Observable } from 'rxjs/Observable';
->>>>>>> a3c46216
 
 /**
  * Configurations items that can be updated.
@@ -36,11 +34,7 @@
   resume?: boolean;
 
   /**
-<<<<<<< HEAD
-   * When set to false makes the notifications visible on lockscreen (Android 5.0+)
-=======
    * When set to false makes the notifications visible on lock screen (Android 5.0+)
->>>>>>> a3c46216
    */
   hidden?: boolean;
 
