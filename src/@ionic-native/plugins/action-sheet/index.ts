import { Injectable } from '@angular/core';
import { Cordova, IonicNativePlugin, Plugin } from '@ionic-native/core';

export interface ActionSheetOptions {

  /**
   * The labels for the buttons. Uses the index x
   */
  buttonLabels: string[];

  /**
   * The title for the actionsheet
   */
  title?: string;

  /**
   * The subtitle for the actionsheet (IOS only)
   */
  subtitle?: string;

  /**
   * Theme to be used on Android
   */
  androidTheme?: 1 | 2 | 3 | 4 | 5;

  /**
   * Enable a cancel on Android
   */
  androidEnableCancelButton?: boolean;

  /**
   * Enable a cancel on Windows Phone
   */
  winphoneEnableCancelButton?: boolean;

  /**
   * Add a cancel button with text
   */
  addCancelButtonWithLabel?: string;

  /**
   * Add a destructive button with text
   */
  addDestructiveButtonWithLabel?: string;

  /**
   * On an iPad, set the X,Y position
   */
  position?: [number, number];

  /**
   * Choose if destructive button will be the last
   */
  destructiveButtonLast?: boolean;
}

/**
 * @name Action Sheet
 * @description
 * The ActionSheet plugin shows a native list of options the user can choose from.
 *
 * Requires Cordova plugin: `cordova-plugin-actionsheet`. For more info, please see the [ActionSheet plugin docs](https://github.com/EddyVerbruggen/cordova-plugin-actionsheet).
 *
 * @usage
 * ```typescript
 * import { ActionSheet, ActionSheetOptions } from '@ionic-native/action-sheet';
 *
 * constructor(private actionSheet: ActionSheet) { }
 *
 * ...
 *
 *
 * let buttonLabels = ['Share via Facebook', 'Share via Twitter'];
 *
 * const options: ActionSheetOptions = {
 *   title: 'What do you want with this image?',
 *   subtitle: 'Choose an action',
 *   buttonLabels: buttonLabels,
 *   addCancelButtonWithLabel: 'Cancel',
 *   addDestructiveButtonWithLabel: 'Delete',
 *   androidTheme: this.actionSheet.ANDROID_THEMES.THEME_HOLO_DARK,
 *   destructiveButtonLast: true
 * }
 *
 * this.actionSheet.show(options).then((buttonIndex: number) => {
 *   console.log('Button pressed: ' + buttonIndex);
 * });
 * ```
 * @interfaces
 * ActionSheetOptions
 */
@Plugin({
  pluginName: 'ActionSheet',
  plugin: 'cordova-plugin-actionsheet',
  pluginRef: 'plugins.actionsheet',
  repo: 'https://github.com/EddyVerbruggen/cordova-plugin-actionsheet',
  platforms: ['Android', 'Browser', 'iOS', 'Windows', 'Windows Phone 8']
})
@Injectable()
export class ActionSheet extends IonicNativePlugin {

  /**
   * Convenience property to select an Android theme value
   */
  ANDROID_THEMES: {
    THEME_TRADITIONAL: number;
    THEME_HOLO_DARK: number;
    THEME_HOLO_LIGHT: number;
    THEME_DEVICE_DEFAULT_DARK: number;
    THEME_DEVICE_DEFAULT_LIGHT: number;
  } = {
    THEME_TRADITIONAL: 1,
    THEME_HOLO_DARK: 2,
    THEME_HOLO_LIGHT: 3,
    THEME_DEVICE_DEFAULT_DARK: 4,
    THEME_DEVICE_DEFAULT_LIGHT: 5
  };

  /**
   * Show a native ActionSheet component. See below for options.
   * @param options {ActionSheetOptions} Options See table below
   * @returns {Promise<any>} Returns a Promise that resolves with the index of the
   *   button pressed (1 based, so 1, 2, 3, etc.)
   */
  @Cordova()
<<<<<<< HEAD
  show(options?: ActionSheetOptions): Promise<any> {
    return;
  }
=======
  show(options?: ActionSheetOptions): Promise<number> { return; }
>>>>>>> 9cc3d8fd


  /**
   * Progamtically hide the native ActionSheet
   * @returns {Promise<any>} Returns a Promise that resolves when the actionsheet is closed
   */
  @Cordova()
  hide(options?: any): Promise<any> {
    return;
  }
}<|MERGE_RESOLUTION|>--- conflicted
+++ resolved
@@ -123,13 +123,7 @@
    *   button pressed (1 based, so 1, 2, 3, etc.)
    */
   @Cordova()
-<<<<<<< HEAD
-  show(options?: ActionSheetOptions): Promise<any> {
-    return;
-  }
-=======
   show(options?: ActionSheetOptions): Promise<number> { return; }
->>>>>>> 9cc3d8fd
 
 
   /**
