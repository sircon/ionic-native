--- conflicted
+++ resolved
@@ -72,15 +72,11 @@
     successIndex: 1,
     errorIndex: 4
   })
-<<<<<<< HEAD
-  confirm(message: string, title?: string, buttonLabels?: string[]): Promise<number> {
-=======
   confirm(
     message: string,
     title?: string,
     buttonLabels?: string[]
   ): Promise<number> {
->>>>>>> a3c46216
     return;
   }
 
@@ -96,12 +92,6 @@
     successIndex: 1,
     errorIndex: 5
   })
-<<<<<<< HEAD
-  prompt(message?: string, title?: string, buttonLabels?: string[], defaultText?: string): Promise<DialogsPromptCallback> {
-    return;
-  }
-
-=======
   prompt(
     message?: string,
     title?: string,
@@ -110,7 +100,6 @@
   ): Promise<DialogsPromptCallback> {
     return;
   }
->>>>>>> a3c46216
 
   /**
    * The device plays a beep sound.
@@ -119,11 +108,5 @@
   @Cordova({
     sync: true
   })
-<<<<<<< HEAD
-  beep(times: number): void {
-  }
-
-=======
   beep(times: number): void {}
->>>>>>> a3c46216
 }