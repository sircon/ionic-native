--- conflicted
+++ resolved
@@ -145,8 +145,4 @@
   encode(type: string, data: any): Promise<any> {
     return;
   }
-<<<<<<< HEAD
-
-=======
->>>>>>> 9cc3d8fd
 }