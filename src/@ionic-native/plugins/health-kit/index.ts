--- conflicted
+++ resolved
@@ -1,7 +1,3 @@
-<<<<<<< HEAD
-import { Cordova, IonicNativePlugin, Plugin } from '@ionic-native/core';
-=======
->>>>>>> 0f84249b
 import { Injectable } from '@angular/core';
 import { Cordova, IonicNativePlugin, Plugin } from '@ionic-native/core';
 
@@ -17,12 +13,6 @@
    */
   aggregation?: string;
 
-<<<<<<< HEAD
-  /**
-   *
-   */
-=======
->>>>>>> 0f84249b
   amount?: number;
 
   /**
@@ -31,26 +21,10 @@
    */
   ascending?: boolean;
 
-<<<<<<< HEAD
-  /**
-   *
-   */
   correlationType?: string;
 
-  /**
-   *
-   */
   date?: any;
 
-  /**
-   *
-   */
-=======
-  correlationType?: string;
-
-  date?: any;
-
->>>>>>> 0f84249b
   distance?: number;
 
   /**
@@ -63,19 +37,8 @@
    */
   duration?: number;
 
-<<<<<<< HEAD
-  /**
-   *
-   */
   endDate?: any;
 
-  /**
-   *
-   */
-=======
-  endDate?: any;
-
->>>>>>> 0f84249b
   energy?: number;
 
   /**
@@ -83,12 +46,6 @@
    */
   energyUnit?: string;
 
-<<<<<<< HEAD
-  /**
-   *
-   */
-=======
->>>>>>> 0f84249b
   extraData?: any;
 
   /**
@@ -96,56 +53,20 @@
    */
   limit?: number;
 
-<<<<<<< HEAD
-  /**
-   *
-   */
   metadata?: any;
 
-  /**
-   *
-   */
   quantityType?: string;
 
-  /**
-   *
-   */
+  type?: string;
+
   readTypes?: any;
 
-  /**
-   *
-   */
   requestWritePermission?: boolean;
 
-  /**
-   *
-   */
   samples?: any;
 
-  /**
-   *
-   */
   sampleType?: string;
 
-  /**
-   *
-   */
-=======
-  metadata?: any;
-
-  quantityType?: string;
-
-  type?: string;
-
-  readTypes?: any;
-
-  requestWritePermission?: boolean;
-
-  samples?: any;
-
-  sampleType?: string;
-
->>>>>>> 0f84249b
   startDate?: any;
 
   /**
@@ -153,19 +74,8 @@
    */
   unit?: string;
 
-<<<<<<< HEAD
-  /**
-   *
-   */
   requestReadPermission?: boolean;
 
-  /**
-   *
-   */
-=======
-  requestReadPermission?: boolean;
-
->>>>>>> 0f84249b
   writeTypes?: any;
 }
 
