import { Cordova, IonicNativePlugin, Plugin } from '@ionic-native/core';
<<<<<<< HEAD
import { Observable } from 'rxjs/Observable';
=======
import { Observable } from 'rxjs';
>>>>>>> 674e80ee
import { Injectable } from '@angular/core';

/**
 * @name App Preferences
 * @description
 * This plugin allows you to read and write app preferences
 *
 * @usage
 * ```typescript
 * import { AppPreferences } from '@ionic-native/app-preferences/ngx';
 *
 * constructor(private appPreferences: AppPreferences) { }
 *
 * ...
 *
 * this.appPreferences.fetch('key').then((res) => { console.log(res); });
 *
 * ```
 *
 */
@Plugin({
  pluginName: 'AppPreferences',
  plugin: 'cordova-plugin-app-preferences',
  pluginRef: 'plugins.appPreferences',
  repo: 'https://github.com/apla/me.apla.cordova.app-preferences',
  platforms: [
    'Android',
    'BlackBerry 10',
    'Browser',
    'iOS',
    'macOS',
    'Windows 8',
    'Windows Phone'
  ]
})
@Injectable()
export class AppPreferences extends IonicNativePlugin {
  /**
   * Get a preference value
   *
   * @param {string} dict Dictionary for key (OPTIONAL)
   * @param {string} key Key
   * @return {Promise<any>} Returns a promise
   */
  @Cordova({
    callbackOrder: 'reverse'
  })
  fetch(dict: string, key?: string): Promise<any> {
    return;
  }

  /**
   * Set a preference value
   *
   * @param {string} dict Dictionary for key (OPTIONAL)
   * @param {string} key Key
   * @param {any} value Value
   * @return {Promise<any>} Returns a promise
   */
  @Cordova({
    callbackOrder: 'reverse'
  })
  store(dict: string, key: string, value?: any): Promise<any> {
    return;
  }

  /**
   * Remove value from preferences
   *
   * @param {string} dict Dictionary for key (OPTIONAL)
   * @param {string} key Key
   * @return {Promise<any>} Returns a promise
   */
  @Cordova({
    callbackOrder: 'reverse'
  })
  remove(dict: string, key?: string): Promise<any> {
    return;
  }

  /**
   * Clear preferences
   *
   * @return {Promise<any>} Returns a promise
   */
  @Cordova({
    callbackOrder: 'reverse'
  })
  clearAll(): Promise<any> {
    return;
  }

  /**
   * Show native preferences interface
   *
   * @return {Promise<any>} Returns a promise
   */
  @Cordova({
    callbackOrder: 'reverse'
  })
  show(): Promise<any> {
    return;
  }

  /**
   * Show native preferences interface
   *
   * @param {boolean} subscribe true value to subscribe, false - unsubscribe
   * @return {Observable<any>} Returns an observable
   */
  @Cordova({
    observable: true
  })
  watch(subscribe: boolean): Observable<any> {
    return;
  }

  /**
   * Return named configuration context
   * In iOS you'll get a suite configuration, on Android — named file
   * Supports: Android, iOS
   * @param {string} suiteName suite name
   * @returns {Object} Custom object, bound to that suite
   */
  @Cordova({
    platforms: ['Android'],
    sync: true
  })
  suite(suiteName: string): any {
    return;
  }

  @Cordova({
    platforms: ['iOS'],
    sync: true
  })
  iosSuite(suiteName: string): any {
    return;
  }

  /**
   * Return cloud synchronized configuration context
   * Currently supports Windows and iOS/macOS
   * @returns {Object} Custom object, bound to that suite
   */
  @Cordova({
    platforms: ['iOS', 'Windows', 'Windows Phone 8']
  })
  cloudSync(): Object {
    return;
  }

  /**
   * Return default configuration context
   * Currently supports Windows and iOS/macOS
   * @returns {Object} Custom Object, bound to that suite
   */
  @Cordova({
    platforms: ['iOS', 'Windows', 'Windows Phone 8']
  })
  defaults(): Object {
    return;
  }
}<|MERGE_RESOLUTION|>--- conflicted
+++ resolved
@@ -1,9 +1,5 @@
 import { Cordova, IonicNativePlugin, Plugin } from '@ionic-native/core';
-<<<<<<< HEAD
-import { Observable } from 'rxjs/Observable';
-=======
 import { Observable } from 'rxjs';
->>>>>>> 674e80ee
 import { Injectable } from '@angular/core';
 
 /**
