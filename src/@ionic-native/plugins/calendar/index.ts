import { Injectable } from '@angular/core';
import { Cordova, IonicNativePlugin, Plugin } from '@ionic-native/core';

export interface CalendarOptions {
  /**
   * Id
   */
  id?: string;

  /**
   *
   */
  firstReminderMinutes?: number;

  /**
   *
   */
  secondReminderMinutes?: number;

  /**
   * Recurrence. Can be set to `daily`, `weekly`, `monthly` or `yearly`
   */
  recurrence?: string;

  /**
   * Recurrence interval. Valid only when `recurrence` option is set.
   */
  recurrenceInterval?: number;

  /**
   * Recurrence end date. Valid only when `recurrence` option is set.
   */
  recurrenceEndDate?: Date;

  /**
   * Calendar name. Ths is supported by `iOS` only.
   */
  calendarName?: string;

  /**
   * Calendar id
   */
  calendarId?: number;

  /**
   * URL
   */
  url?: string;
}

export interface NameOrOptions {
  /** Calendar name */
  calendarName?: string;

  /** Calendar color as a HEX string */
  calendarColor?: string;
}

/**
 * @name Calendar
 * @description
 * This plugin allows you to add events to the Calendar of the mobile device.
 *
 * Requires Cordova plugin: `cordova-plugin-calendar`. For more info, please see the [Calendar plugin docs](https://github.com/EddyVerbruggen/Calendar-PhoneGap-Plugin).
 *
 *
 * @usage
 * ```typescript
 * import { Calendar } from '@ionic-native/calendar';
 *
 * constructor(private calendar: Calendar) { }
 *
 *
 * this.calendar.createCalendar('MyCalendar').then(
 *   (msg) => { console.log(msg); },
 *   (err) => { console.log(err); }
 * );
 * ```
 * @interfaces
 * CalendarOptions
 * NameOrOptions
 */
@Plugin({
  pluginName: 'Calendar',
  plugin: 'cordova-plugin-calendar',
  pluginRef: 'plugins.calendar',
  repo: 'https://github.com/EddyVerbruggen/Calendar-PhoneGap-Plugin',
  platforms: ['Android', 'iOS']
})
@Injectable()
export class Calendar extends IonicNativePlugin {
  /**
   * This function checks if we have permission to read/write from/to the calendar.
   * The promise will resolve with `true` when:
   * - You're running on iOS, or
   * - You're targetting API level lower than 23, or
   * - You're using Android < 6, or
   * - You've already granted permission
   *
   * If this returns false, you should call the `requestReadWritePermission` function
   * @returns {Promise<boolean>}
   */
  @Cordova()
  hasReadWritePermission(): Promise<boolean> {
    return;
  }

  /**
   * Check if we have read permission
   * @returns {Promise<boolean>}
   */
  @Cordova()
  hasReadPermission(): Promise<boolean> {
    return;
  }

  /**
   * Check if we have write permission
   * @returns {Promise<boolean>}
   */
  @Cordova()
  hasWritePermission(): Promise<boolean> {
    return;
  }

  /**
   * Request write permission
   * @returns {Promise<any>}
   */
  @Cordova()
  requestWritePermission(): Promise<any> {
    return;
  }

  /**
   * Request read permission
   * @returns {Promise<any>}
   */
  @Cordova()
  requestReadPermission(): Promise<any> {
    return;
  }

  /**
   * Requests read/write permissions
   * @returns {Promise<any>}
   */
  @Cordova()
  requestReadWritePermission(): Promise<any> {
    return;
  }

  /**
   * Create a calendar. (iOS only)
   *
   * @param {string | CalendarOptions} nameOrOptions  either a string name or a options object. If string, provide the calendar name. IF an object, provide a calendar name as a string and a calendar color in hex format as a string
   * @returns {Promise<any>} Returns a Promise
   */
  @Cordova()
<<<<<<< HEAD
  createCalendar(nameOrOptions: string | any): Promise<any> {
=======
  createCalendar(nameOrOptions: string | CalendarOptions): Promise<any> {
>>>>>>> 9cc3d8fd
    return;
  }

  /**
   * Delete a calendar. (iOS only)
   * @param {string} name  Name of the calendar to delete.
   * @returns {Promise<any>} Returns a Promise
   */
  @Cordova()
  deleteCalendar(name: string): Promise<any> {
    return;
  }

  /**
   * Returns the default calendar options.
   *
   * @return {CalendarOptions} Returns an object with the default calendar options
   */
  @Cordova({
    sync: true
  })
  getCalendarOptions(): CalendarOptions {
    return;
  }
<<<<<<< HEAD
=======

  /**
   * Returns options for a custom calender with sepcific colord
   *
   * @return {NameOrOptions} Returns an object with the default options
   */
  @Cordova({
    sync: true
  })
  getCreateCalendarOptions(): NameOrOptions {
    return;
  }
>>>>>>> 9cc3d8fd

  /**
   * Silently create an event.
   * @param {string} [title]  The event title
   * @param {string} [location]  The event location
   * @param {string} [notes]  The event notes
   * @param {Date} [startDate]  The event start date
   * @param {Date} [endDate]  The event end date
   * @returns {Promise<any>} Returns a Promise
   */
  @Cordova()
<<<<<<< HEAD
  createEvent(title?: string,
              location?: string,
              notes?: string,
              startDate?: Date,
              endDate?: Date): Promise<any> {
=======
  createEvent(
    title?: string,
    location?: string,
    notes?: string,
    startDate?: Date,
    endDate?: Date
  ): Promise<any> {
>>>>>>> 9cc3d8fd
    return;
  }

  /**
   * Silently create an event with additional options.
   *
   * @param {string} [title]  The event title
   * @param {string} [location]  The event location
   * @param {string} [notes]  The event notes
   * @param {Date} [startDate]  The event start date
   * @param {Date} [endDate]  The event end date
   * @param {CalendarOptions} [options]  Additional options, see `getCalendarOptions`
   * @returns {Promise<any>} Returns a Promise
   */
  @Cordova()
<<<<<<< HEAD
  createEventWithOptions(title?: string,
                         location?: string,
                         notes?: string,
                         startDate?: Date,
                         endDate?: Date,
                         options?: CalendarOptions): Promise<any> {
=======
  createEventWithOptions(
    title?: string,
    location?: string,
    notes?: string,
    startDate?: Date,
    endDate?: Date,
    options?: CalendarOptions
  ): Promise<any> {
>>>>>>> 9cc3d8fd
    return;
  }

  /**
   * Interactively create an event.
   *
   * @param {string} [title]  The event title
   * @param {string} [location]  The event location
   * @param {string} [notes]  The event notes
   * @param {Date} [startDate]  The event start date
   * @param {Date} [endDate]  The event end date
   * @returns {Promise<any>} Returns a Promise
   */
  @Cordova()
<<<<<<< HEAD
  createEventInteractively(title?: string,
                           location?: string,
                           notes?: string,
                           startDate?: Date,
                           endDate?: Date): Promise<any> {
=======
  createEventInteractively(
    title?: string,
    location?: string,
    notes?: string,
    startDate?: Date,
    endDate?: Date
  ): Promise<any> {
>>>>>>> 9cc3d8fd
    return;
  }

  /**
   * Interactively create an event with additional options.
   *
   * @param {string} [title]  The event title
   * @param {string} [location]  The event location
   * @param {string} [notes]  The event notes
   * @param {Date} [startDate]  The event start date
   * @param {Date} [endDate]  The event end date
   * @param {CalendarOptions} [options]  Additional options, see `getCalendarOptions`
   * @returns {Promise<any>}
   */
  @Cordova()
<<<<<<< HEAD
  createEventInteractivelyWithOptions(title?: string,
                                      location?: string,
                                      notes?: string,
                                      startDate?: Date,
                                      endDate?: Date,
                                      options?: CalendarOptions): Promise<any> {
=======
  createEventInteractivelyWithOptions(
    title?: string,
    location?: string,
    notes?: string,
    startDate?: Date,
    endDate?: Date,
    options?: CalendarOptions
  ): Promise<any> {
>>>>>>> 9cc3d8fd
    return;
  }

  /**
   * Find an event.
   *
   * @param {string} [title]  The event title
   * @param {string} [location]  The event location
   * @param {string} [notes]  The event notes
   * @param {Date} [startDate]  The event start date
   * @param {Date} [endDate]  The event end date
   * @returns {Promise<any>}
   */
  @Cordova()
<<<<<<< HEAD
  findEvent(title?: string,
            location?: string,
            notes?: string,
            startDate?: Date,
            endDate?: Date): Promise<any> {
=======
  findEvent(
    title?: string,
    location?: string,
    notes?: string,
    startDate?: Date,
    endDate?: Date
  ): Promise<any> {
>>>>>>> 9cc3d8fd
    return;
  }

  /**
   * Find an event with additional options.
   * @param {string} [title]  The event title
   * @param {string} [location]  The event location
   * @param {string} [notes]  The event notes
   * @param {Date} [startDate]  The event start date
   * @param {Date} [endDate]  The event end date
   * @param {CalendarOptions} [options]  Additional options, see `getCalendarOptions`
   * @returns {Promise<any>} Returns a Promise that resolves with the event, or rejects with an error.
   */
  @Cordova()
<<<<<<< HEAD
  findEventWithOptions(title?: string,
                       location?: string,
                       notes?: string,
                       startDate?: Date,
                       endDate?: Date,
                       options?: CalendarOptions): Promise<any> {
=======
  findEventWithOptions(
    title?: string,
    location?: string,
    notes?: string,
    startDate?: Date,
    endDate?: Date,
    options?: CalendarOptions
  ): Promise<any> {
>>>>>>> 9cc3d8fd
    return;
  }

  /**
   * Find a list of events within the specified date range. (Android only)
   *
   * @param {Date} [startDate]  The start date
   * @param {Date} [endDate]  The end date
   * @returns {Promise<any>} Returns a Promise that resolves with the list of events, or rejects with an error.
   */
  @Cordova({
    platforms: ['Android']
  })
  listEventsInRange(startDate: Date, endDate: Date): Promise<any> {
    return;
  }

  /**
   * Get a list of all calendars.
   * @returns {Promise<any>} A Promise that resolves with the list of calendars, or rejects with an error.
   */
  @Cordova()
  listCalendars(): Promise<any> {
    return;
  }

  /**
   * Get a list of all future events in the specified calendar. (iOS only)
   * @returns {Promise<any>} Returns a Promise that resolves with the list of events, or rejects with an error.
   */
  @Cordova({
    platforms: ['iOS']
  })
  findAllEventsInNamedCalendar(calendarName: string): Promise<any> {
    return;
  }

  /**
   * Modify an event. (iOS only)
   *
   * @param {string} [title]  The event title
   * @param {string} [location]  The event location
   * @param {string} [notes]  The event notes
   * @param {Date} [startDate]  The event start date
   * @param {Date} [endDate]  The event end date
   * @param {string} [newTitle]  The new event title
   * @param {string} [newLocation]  The new event location
   * @param {string} [newNotes]  The new event notes
   * @param {Date} [newStartDate]  The new event start date
   * @param {Date} [newEndDate]  The new event end date
   * @return Returns a Promise
   */
  @Cordova({
    platforms: ['iOS']
  })
<<<<<<< HEAD
  modifyEvent(title?: string,
              location?: string,
              notes?: string,
              startDate?: Date,
              endDate?: Date,
              newTitle?: string,
              newLocation?: string,
              newNotes?: string,
              newStartDate?: Date,
              newEndDate?: Date): Promise<any> {
=======
  modifyEvent(
    title?: string,
    location?: string,
    notes?: string,
    startDate?: Date,
    endDate?: Date,
    newTitle?: string,
    newLocation?: string,
    newNotes?: string,
    newStartDate?: Date,
    newEndDate?: Date
  ): Promise<any> {
>>>>>>> 9cc3d8fd
    return;
  }

  /**
   * Modify an event with additional options. (iOS only)
   *
   * @param {string} [title]  The event title
   * @param {string} [location]  The event location
   * @param {string} [notes]  The event notes
   * @param {Date} [startDate]  The event start date
   * @param {Date} [endDate]  The event end date
   * @param {string} [newTitle]  The new event title
   * @param {string} [newLocation]  The new event location
   * @param {string} [newNotes]  The new event notes
   * @param {Date} [newStartDate]  The new event start date
   * @param {Date} [newEndDate]  The new event end date
   * @param {CalendarOptions} [filterOptions] Event Options, see `getCalendarOptions`
   * @param {CalendarOptions} [newOptions]  New event options, see `getCalendarOptions`
   * @return Returns a Promise
   */
  @Cordova({
    platforms: ['iOS']
  })
<<<<<<< HEAD
  modifyEventWithOptions(title?: string,
                         location?: string,
                         notes?: string,
                         startDate?: Date,
                         endDate?: Date,
                         newTitle?: string,
                         newLocation?: string,
                         newNotes?: string,
                         newStartDate?: Date,
                         newEndDate?: Date,
                         filterOptions?: CalendarOptions,
                         newOptions?: CalendarOptions): Promise<any> {
=======
  modifyEventWithOptions(
    title?: string,
    location?: string,
    notes?: string,
    startDate?: Date,
    endDate?: Date,
    newTitle?: string,
    newLocation?: string,
    newNotes?: string,
    newStartDate?: Date,
    newEndDate?: Date,
    filterOptions?: CalendarOptions,
    newOptions?: CalendarOptions
  ): Promise<any> {
>>>>>>> 9cc3d8fd
    return;
  }

  /**
   * Delete an event.
   *
   * @param {string} [title]  The event title
   * @param {string} [location]  The event location
   * @param {string} [notes]  The event notes
   * @param {Date} [startDate]  The event start date
   * @param {Date} [endDate]  The event end date
   * @return Returns a Promise
   */
  @Cordova()
<<<<<<< HEAD
  deleteEvent(title?: string,
              location?: string,
              notes?: string,
              startDate?: Date,
              endDate?: Date): Promise<any> {
=======
  deleteEvent(
    title?: string,
    location?: string,
    notes?: string,
    startDate?: Date,
    endDate?: Date
  ): Promise<any> {
>>>>>>> 9cc3d8fd
    return;
  }

  /**
   * Delete an event from the specified Calendar. (iOS only)
   *
   * @param {string} [title]  The event title
   * @param {string} [location]  The event location
   * @param {string} [notes]  The event notes
   * @param {Date} [startDate]  The event start date
   * @param {Date} [endDate]  The event end date
   * @param {string} calendarName
   * @return Returns a Promise
   */
  @Cordova({
    platforms: ['iOS']
  })
<<<<<<< HEAD
  deleteEventFromNamedCalendar(title?: string,
                               location?: string,
                               notes?: string,
                               startDate?: Date,
                               endDate?: Date,
                               calendarName?: string): Promise<any> {
=======
  deleteEventFromNamedCalendar(
    title?: string,
    location?: string,
    notes?: string,
    startDate?: Date,
    endDate?: Date,
    calendarName?: string
  ): Promise<any> {
>>>>>>> 9cc3d8fd
    return;
  }

  /**
   * Open the calendar at the specified date.
   * @param {Date} date The date you want to open the calendar on
   * @return {Promise<any>} Promise returns a promise
   */
  @Cordova()
  openCalendar(date: Date): Promise<any> {
    return;
  }
<<<<<<< HEAD

=======
>>>>>>> 9cc3d8fd
}<|MERGE_RESOLUTION|>--- conflicted
+++ resolved
@@ -157,11 +157,7 @@
    * @returns {Promise<any>} Returns a Promise
    */
   @Cordova()
-<<<<<<< HEAD
-  createCalendar(nameOrOptions: string | any): Promise<any> {
-=======
   createCalendar(nameOrOptions: string | CalendarOptions): Promise<any> {
->>>>>>> 9cc3d8fd
     return;
   }
 
@@ -186,8 +182,6 @@
   getCalendarOptions(): CalendarOptions {
     return;
   }
-<<<<<<< HEAD
-=======
 
   /**
    * Returns options for a custom calender with sepcific colord
@@ -200,7 +194,6 @@
   getCreateCalendarOptions(): NameOrOptions {
     return;
   }
->>>>>>> 9cc3d8fd
 
   /**
    * Silently create an event.
@@ -212,13 +205,6 @@
    * @returns {Promise<any>} Returns a Promise
    */
   @Cordova()
-<<<<<<< HEAD
-  createEvent(title?: string,
-              location?: string,
-              notes?: string,
-              startDate?: Date,
-              endDate?: Date): Promise<any> {
-=======
   createEvent(
     title?: string,
     location?: string,
@@ -226,7 +212,6 @@
     startDate?: Date,
     endDate?: Date
   ): Promise<any> {
->>>>>>> 9cc3d8fd
     return;
   }
 
@@ -242,14 +227,6 @@
    * @returns {Promise<any>} Returns a Promise
    */
   @Cordova()
-<<<<<<< HEAD
-  createEventWithOptions(title?: string,
-                         location?: string,
-                         notes?: string,
-                         startDate?: Date,
-                         endDate?: Date,
-                         options?: CalendarOptions): Promise<any> {
-=======
   createEventWithOptions(
     title?: string,
     location?: string,
@@ -258,7 +235,6 @@
     endDate?: Date,
     options?: CalendarOptions
   ): Promise<any> {
->>>>>>> 9cc3d8fd
     return;
   }
 
@@ -273,13 +249,6 @@
    * @returns {Promise<any>} Returns a Promise
    */
   @Cordova()
-<<<<<<< HEAD
-  createEventInteractively(title?: string,
-                           location?: string,
-                           notes?: string,
-                           startDate?: Date,
-                           endDate?: Date): Promise<any> {
-=======
   createEventInteractively(
     title?: string,
     location?: string,
@@ -287,7 +256,6 @@
     startDate?: Date,
     endDate?: Date
   ): Promise<any> {
->>>>>>> 9cc3d8fd
     return;
   }
 
@@ -303,14 +271,6 @@
    * @returns {Promise<any>}
    */
   @Cordova()
-<<<<<<< HEAD
-  createEventInteractivelyWithOptions(title?: string,
-                                      location?: string,
-                                      notes?: string,
-                                      startDate?: Date,
-                                      endDate?: Date,
-                                      options?: CalendarOptions): Promise<any> {
-=======
   createEventInteractivelyWithOptions(
     title?: string,
     location?: string,
@@ -319,7 +279,6 @@
     endDate?: Date,
     options?: CalendarOptions
   ): Promise<any> {
->>>>>>> 9cc3d8fd
     return;
   }
 
@@ -334,13 +293,6 @@
    * @returns {Promise<any>}
    */
   @Cordova()
-<<<<<<< HEAD
-  findEvent(title?: string,
-            location?: string,
-            notes?: string,
-            startDate?: Date,
-            endDate?: Date): Promise<any> {
-=======
   findEvent(
     title?: string,
     location?: string,
@@ -348,7 +300,6 @@
     startDate?: Date,
     endDate?: Date
   ): Promise<any> {
->>>>>>> 9cc3d8fd
     return;
   }
 
@@ -363,14 +314,6 @@
    * @returns {Promise<any>} Returns a Promise that resolves with the event, or rejects with an error.
    */
   @Cordova()
-<<<<<<< HEAD
-  findEventWithOptions(title?: string,
-                       location?: string,
-                       notes?: string,
-                       startDate?: Date,
-                       endDate?: Date,
-                       options?: CalendarOptions): Promise<any> {
-=======
   findEventWithOptions(
     title?: string,
     location?: string,
@@ -379,7 +322,6 @@
     endDate?: Date,
     options?: CalendarOptions
   ): Promise<any> {
->>>>>>> 9cc3d8fd
     return;
   }
 
@@ -435,18 +377,6 @@
   @Cordova({
     platforms: ['iOS']
   })
-<<<<<<< HEAD
-  modifyEvent(title?: string,
-              location?: string,
-              notes?: string,
-              startDate?: Date,
-              endDate?: Date,
-              newTitle?: string,
-              newLocation?: string,
-              newNotes?: string,
-              newStartDate?: Date,
-              newEndDate?: Date): Promise<any> {
-=======
   modifyEvent(
     title?: string,
     location?: string,
@@ -459,7 +389,6 @@
     newStartDate?: Date,
     newEndDate?: Date
   ): Promise<any> {
->>>>>>> 9cc3d8fd
     return;
   }
 
@@ -483,20 +412,6 @@
   @Cordova({
     platforms: ['iOS']
   })
-<<<<<<< HEAD
-  modifyEventWithOptions(title?: string,
-                         location?: string,
-                         notes?: string,
-                         startDate?: Date,
-                         endDate?: Date,
-                         newTitle?: string,
-                         newLocation?: string,
-                         newNotes?: string,
-                         newStartDate?: Date,
-                         newEndDate?: Date,
-                         filterOptions?: CalendarOptions,
-                         newOptions?: CalendarOptions): Promise<any> {
-=======
   modifyEventWithOptions(
     title?: string,
     location?: string,
@@ -511,7 +426,6 @@
     filterOptions?: CalendarOptions,
     newOptions?: CalendarOptions
   ): Promise<any> {
->>>>>>> 9cc3d8fd
     return;
   }
 
@@ -526,13 +440,6 @@
    * @return Returns a Promise
    */
   @Cordova()
-<<<<<<< HEAD
-  deleteEvent(title?: string,
-              location?: string,
-              notes?: string,
-              startDate?: Date,
-              endDate?: Date): Promise<any> {
-=======
   deleteEvent(
     title?: string,
     location?: string,
@@ -540,7 +447,6 @@
     startDate?: Date,
     endDate?: Date
   ): Promise<any> {
->>>>>>> 9cc3d8fd
     return;
   }
 
@@ -558,14 +464,6 @@
   @Cordova({
     platforms: ['iOS']
   })
-<<<<<<< HEAD
-  deleteEventFromNamedCalendar(title?: string,
-                               location?: string,
-                               notes?: string,
-                               startDate?: Date,
-                               endDate?: Date,
-                               calendarName?: string): Promise<any> {
-=======
   deleteEventFromNamedCalendar(
     title?: string,
     location?: string,
@@ -574,7 +472,6 @@
     endDate?: Date,
     calendarName?: string
   ): Promise<any> {
->>>>>>> 9cc3d8fd
     return;
   }
 
@@ -587,8 +484,4 @@
   openCalendar(date: Date): Promise<any> {
     return;
   }
-<<<<<<< HEAD
-
-=======
->>>>>>> 9cc3d8fd
 }