--- conflicted
+++ resolved
@@ -73,14 +73,10 @@
    * @returns {Object} an object representing a basic HTTP Authorization header of the form {'Authorization': 'Basic base64encodedusernameandpassword'}
    */
   @Cordova({ sync: true })
-<<<<<<< HEAD
-  getBasicAuthHeader(username: string, password: string): { Authorization: string; } {
-=======
   getBasicAuthHeader(
     username: string,
     password: string
   ): { Authorization: string } {
->>>>>>> a3f63a61
     return;
   }
 
@@ -90,12 +86,7 @@
    * @param password {string} Password
    */
   @Cordova({ sync: true })
-<<<<<<< HEAD
-  useBasicAuth(username: string, password: string): void {
-  }
-=======
   useBasicAuth(username: string, password: string): void {}
->>>>>>> a3f63a61
 
   /**
    * Set a header for all future requests. Takes a header and a value.
@@ -103,35 +94,20 @@
    * @param value {string} The value of the header
    */
   @Cordova({ sync: true })
-<<<<<<< HEAD
-  setHeader(header: string, value: string): void {
-  }
-=======
   setHeader(header: string, value: string): void {}
->>>>>>> a3f63a61
 
   /**
    * Set the data serializer which will be used for all future POST and PUT requests. Takes a string representing the name of the serializer.
    * @param serializer {string} The name of the serializer. Can be urlencoded or json
    */
   @Cordova({ sync: true })
-<<<<<<< HEAD
-  setDataSerializer(serializer: string): void {
-  }
-=======
   setDataSerializer(serializer: string): void {}
->>>>>>> a3f63a61
 
   /**
    * Clear all cookies
    */
   @Cordova({ sync: true })
-<<<<<<< HEAD
-  clearCookies(): void {
-  }
-=======
   clearCookies(): void {}
->>>>>>> a3f63a61
 
   /**
    * Remove cookies
@@ -139,36 +115,21 @@
    * @param cb
    */
   @Cordova({ sync: true })
-<<<<<<< HEAD
-  removeCookies(url: string, cb: () => void): void {
-  }
-=======
   removeCookies(url: string, cb: () => void): void {}
->>>>>>> a3f63a61
 
   /**
    * Disable following redirects automatically
    * @param disable {boolean} Set to true to disable following redirects automatically
    */
   @Cordova({ sync: true })
-<<<<<<< HEAD
-  disableRedirect(disable: boolean): void {
-  }
-=======
   disableRedirect(disable: boolean): void {}
->>>>>>> a3f63a61
 
   /**
    * Set request timeout
    * @param timeout {number} The timeout in seconds. Default 60
    */
   @Cordova({ sync: true })
-<<<<<<< HEAD
-  setRequestTimeout(timeout: number): void {
-  }
-=======
   setRequestTimeout(timeout: number): void {}
->>>>>>> a3f63a61
 
   /**
    * Enable or disable SSL Pinning. This defaults to false.
@@ -276,9 +237,6 @@
    * @returns {Promise<HTTPResponse>} returns a promise that resolve on success, and reject on failure
    */
   @Cordova()
-<<<<<<< HEAD
-  uploadFile(url: string, body: any, headers: any, filePath: string, name: string): Promise<HTTPResponse> {
-=======
   uploadFile(
     url: string,
     body: any,
@@ -286,7 +244,6 @@
     filePath: string,
     name: string
   ): Promise<HTTPResponse> {
->>>>>>> a3f63a61
     return;
   }
 
@@ -299,16 +256,12 @@
    * @returns {Promise<HTTPResponse>} returns a promise that resolve on success, and reject on failure
    */
   @Cordova()
-<<<<<<< HEAD
-  downloadFile(url: string, body: any, headers: any, filePath: string): Promise<HTTPResponse> {
-=======
   downloadFile(
     url: string,
     body: any,
     headers: any,
     filePath: string
   ): Promise<HTTPResponse> {
->>>>>>> a3f63a61
     return;
   }
 }