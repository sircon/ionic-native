<<<<<<< HEAD
import { Cordova, IonicNativePlugin, Plugin } from '@ionic-native/core';
=======
>>>>>>> a3c46216
import { Injectable } from '@angular/core';
import { Cordova, IonicNativePlugin, Plugin } from '@ionic-native/core';

/**
 * @name File Encryption
 * @description
 * Simple file encryption for Cordova.
 *
 * @usage
 * ```typescript
 * import { FileEncryption } from '@ionic-native/file-encryption';
 *
 *
 * constructor(private fileEncryption: FileEncryption) { }
 *
 * ...
 *
 * this.fileEncryption.decrypt('assets/json/topSecret.json', 'secretKey');
 *
 * this.fileEncryption.encrypt('assets/json/topSecret.json', 'secretKey');
 *
 * ```
 */
@Plugin({
  pluginName: 'FileEncryption',
  plugin: 'cordova-safe',
  pluginRef: 'cordova.plugins.disusered',
  repo: 'https://github.com/disusered/cordova-safe',
  platforms: ['Android', 'iOS']
})
@Injectable()
export class FileEncryption extends IonicNativePlugin {
  /**
   * Encrypt a file
   * @param {string} file A string representing a local URI
   * @param {string} key A key for the crypto operations
   * @return {Promise<any>} Returns a promise that resolves when something happens
   */
  @Cordova()
  encrypt(file: string, key: string): Promise<any> {
    return;
  }

  /**
   * Decrypt a file
   * @param {string} file A string representing a local URI
   * @param {string} key A key for the crypto operations
   * @return {Promise<any>} Returns a promise that resolves when something happens
   */
  @Cordova()
  decrypt(file: string, key: string): Promise<any> {
    return;
  }
<<<<<<< HEAD

=======
>>>>>>> a3c46216
}<|MERGE_RESOLUTION|>--- conflicted
+++ resolved
@@ -1,7 +1,3 @@
-<<<<<<< HEAD
-import { Cordova, IonicNativePlugin, Plugin } from '@ionic-native/core';
-=======
->>>>>>> a3c46216
 import { Injectable } from '@angular/core';
 import { Cordova, IonicNativePlugin, Plugin } from '@ionic-native/core';
 
@@ -55,8 +51,4 @@
   decrypt(file: string, key: string): Promise<any> {
     return;
   }
-<<<<<<< HEAD
-
-=======
->>>>>>> a3c46216
 }