--- conflicted
+++ resolved
@@ -337,33 +337,19 @@
    * Create a new notification channel for Android O and above.
    * @param channel {Channel}
    */
-<<<<<<< HEAD
-  @Cordova()
-  createChannel(channel: Channel): Promise<any> {
-    return;
-  }
-=======
   @Cordova({
     callbackOrder: 'reverse'
   })
   createChannel(channel?: Channel): Promise<any> { return; }
->>>>>>> a3f63a61
 
   /**
    * Delete a notification channel for Android O and above.
    * @param id {string}
    */
-<<<<<<< HEAD
-  @Cordova()
-  deleteChannel(id: string): Promise<any> {
-    return;
-  }
-=======
   @Cordova({
     callbackOrder: 'reverse'
   })
   deleteChannel(id?: string): Promise<any> { return; }
->>>>>>> a3f63a61
 
   /**
    * Returns a list of currently configured channels.
