import { Injectable } from '@angular/core';
import { Cordova, IonicNativePlugin, Plugin } from '@ionic-native/core';

/**
 * @name Crop
 * @description Crops images
 * @usage
 * ```typescript
 * import { Crop } from '@ionic-native/crop';
 *
 * constructor(private crop: Crop) { }
 *
 * ...
 *
 * this.crop.crop('path/to/image.jpg', {quality: 75})
 *   .then(
 *     newImage => console.log('new image path is: ' + newImage),
 *     error => console.error('Error cropping image', error)
 *   );
 * ```
 */
@Plugin({
  pluginName: 'Crop',
  plugin: 'cordova-plugin-crop',
  pluginRef: 'plugins',
  repo: 'https://github.com/jeduan/cordova-plugin-crop',
  platforms: ['Android', 'iOS']
})
@Injectable()
export class Crop extends IonicNativePlugin {

  /**
   * Crops an image
   * @param pathToImage
   * @param options
   * @returns {Promise<string>} Returns a promise that resolves with the new image path, or rejects if failed to crop.
   */
  @Cordova({
    callbackOrder: 'reverse'
  })
<<<<<<< HEAD
  crop(pathToImage: string, options?: { quality: number }): Promise<string> {
    return;
  }
=======
  crop(pathToImage: string, options?: { quality: number, targetHeight: number, targetWidth: number  }): Promise<string> { return; }
>>>>>>> 9990df89

}<|MERGE_RESOLUTION|>--- conflicted
+++ resolved
@@ -38,12 +38,6 @@
   @Cordova({
     callbackOrder: 'reverse'
   })
-<<<<<<< HEAD
-  crop(pathToImage: string, options?: { quality: number }): Promise<string> {
-    return;
-  }
-=======
   crop(pathToImage: string, options?: { quality: number, targetHeight: number, targetWidth: number  }): Promise<string> { return; }
->>>>>>> 9990df89
 
 }