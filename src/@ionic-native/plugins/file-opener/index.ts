--- conflicted
+++ resolved
@@ -71,8 +71,4 @@
   appIsInstalled(packageId: string): Promise<any> {
     return;
   }
-<<<<<<< HEAD
-
-=======
->>>>>>> a3c46216
 }