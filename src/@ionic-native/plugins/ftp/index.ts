--- conflicted
+++ resolved
@@ -36,15 +36,9 @@
    * Connect to one ftp server.
    *
    * Just need to init the connection once. If success, you can do any ftp actions later.
-<<<<<<< HEAD
-   * @param hostname {string} The ftp server url. Like ip without protocol prefix, e.g. "192.168.1.1".
-   * @param username {string} The ftp login username. If it and `password` are all blank/undefined, the default username "anonymous" is used.
-   * @param password {string} The ftp login password. If it and `username` are all blank/undefined, the default password "anonymous@" is used.
-=======
    * @param {string} hostname The ftp server url. Like ip without protocol prefix, e.g. "192.168.1.1".
    * @param {string} username The ftp login username. If it and `password` are all blank/undefined, the default username "anonymous" is used.
    * @param {string} password The ftp login password. If it and `username` are all blank/undefined, the default password "anonymous@" is used.
->>>>>>> a3c46216
    * @return {Promise<any>} The success callback. Notice: For iOS, if triggered, means `init` success, but NOT means the later action, e.g. `ls`... `download` will success!
    */
   @Cordova()
@@ -157,8 +151,4 @@
   disconnect(): Promise<any> {
     return;
   }
-<<<<<<< HEAD
-
-=======
->>>>>>> a3c46216
 }