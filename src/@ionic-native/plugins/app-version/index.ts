--- conflicted
+++ resolved
@@ -1,9 +1,5 @@
 import { Injectable } from '@angular/core';
 import { Cordova, IonicNativePlugin, Plugin } from '@ionic-native/core';
-<<<<<<< HEAD
-
-=======
->>>>>>> 674e80ee
 
 
 /**
