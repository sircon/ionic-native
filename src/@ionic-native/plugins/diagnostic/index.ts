import { Injectable } from '@angular/core';
<<<<<<< HEAD
import { Cordova, CordovaProperty, IonicNativePlugin, Plugin } from '@ionic-native/core';
=======
import {
  Cordova,
  CordovaProperty,
  IonicNativePlugin,
  Plugin
} from '@ionic-native/core';
>>>>>>> a3c46216

/**
 * @name Diagnostic
 * @description
 * Checks whether device hardware features are enabled or available to the app, e.g. camera, GPS, wifi
 *
 * @usage
 * ```typescript
 * import { Diagnostic } from '@ionic-native/diagnostic';
 *
 * constructor(private diagnostic: Diagnostic) { }
 *
 * ...
 *
 * let successCallback = (isAvailable) => { console.log('Is available? ' + isAvailable); }
 * let errorCallback = (e) => console.error(e);
 *
 * this.diagnostic.isCameraAvailable().then(successCallback).catch(errorCallback);
 *
 * this.diagnostic.isBluetoothAvailable().then(successCallback, errorCallback);
 *
 *
 * this.diagnostic.getBluetoothState()
 *   .then((state) => {
 *     if (state == this.diagnostic.bluetoothState.POWERED_ON){
 *       // do something
 *     } else {
 *       // do something else
 *     }
 *   }).catch(e => console.error(e));
 *
 * ```
 *
 */
@Plugin({
  pluginName: 'Diagnostic',
  plugin: 'cordova.plugins.diagnostic',
  pluginRef: 'cordova.plugins.diagnostic',
  repo: 'https://github.com/dpa99c/cordova-diagnostic-plugin',
  platforms: ['Android', 'iOS', 'Windows']
})
@Injectable()
export class Diagnostic extends IonicNativePlugin {
  permission = {
    READ_CALENDAR: 'READ_CALENDAR',
    WRITE_CALENDAR: 'WRITE_CALENDAR',
    CAMERA: 'CAMERA',
    READ_CONTACTS: 'READ_CONTACTS',
    WRITE_CONTACTS: 'WRITE_CONTACTS',
    GET_ACCOUNTS: 'GET_ACCOUNTS',
    ACCESS_FINE_LOCATION: 'ACCESS_FINE_LOCATION',
    ACCESS_COARSE_LOCATION: 'ACCESS_COARSE_LOCATION',
    RECORD_AUDIO: 'RECORD_AUDIO',
    READ_PHONE_STATE: 'READ_PHONE_STATE',
    CALL_PHONE: 'CALL_PHONE',
    ADD_VOICEMAIL: 'ADD_VOICEMAIL',
    USE_SIP: 'USE_SIP',
    PROCESS_OUTGOING_CALLS: 'PROCESS_OUTGOING_CALLS',
    READ_CALL_LOG: 'READ_CALL_LOG',
    WRITE_CALL_LOG: 'WRITE_CALL_LOG',
    SEND_SMS: 'SEND_SMS',
    RECEIVE_SMS: 'RECEIVE_SMS',
    READ_SMS: 'READ_SMS',
    RECEIVE_WAP_PUSH: 'RECEIVE_WAP_PUSH',
    RECEIVE_MMS: 'RECEIVE_MMS',
    WRITE_EXTERNAL_STORAGE: 'WRITE_EXTERNAL_STORAGE',
    READ_EXTERNAL_STORAGE: 'READ_EXTERNAL_STORAGE',
    BODY_SENSORS: 'BODY_SENSORS'
  };

  @CordovaProperty()
  permissionStatus: {
    GRANTED: string;
    DENIED: string;
    NOT_REQUESTED: string;
    DENIED_ALWAYS: string;
    RESTRICTED: string;
    GRANTED_WHEN_IN_USE: string;
  };

  locationAuthorizationMode = {
    ALWAYS: 'always',
    WHEN_IN_USE: 'when_in_use'
  };

  permissionGroups = {
    CALENDAR: ['READ_CALENDAR', 'WRITE_CALENDAR'],
    CAMERA: ['CAMERA'],
    CONTACTS: ['READ_CONTACTS', 'WRITE_CONTACTS', 'GET_ACCOUNTS'],
    LOCATION: ['ACCESS_FINE_LOCATION', 'ACCESS_COARSE_LOCATION'],
    MICROPHONE: ['RECORD_AUDIO'],
    PHONE: [
      'READ_PHONE_STATE',
      'CALL_PHONE',
      'ADD_VOICEMAIL',
      'USE_SIP',
      'PROCESS_OUTGOING_CALLS',
      'READ_CALL_LOG',
      'WRITE_CALL_LOG'
    ],
    SENSORS: ['BODY_SENSORS'],
    SMS: [
      'SEND_SMS',
      'RECEIVE_SMS',
      'READ_SMS',
      'RECEIVE_WAP_PUSH',
      'RECEIVE_MMS'
    ],
    STORAGE: ['READ_EXTERNAL_STORAGE', 'WRITE_EXTERNAL_STORAGE']
  };

  locationMode = {
    HIGH_ACCURACY: 'high_accuracy',
    DEVICE_ONLY: 'device_only',
    BATTERY_SAVING: 'battery_saving',
    LOCATION_OFF: 'location_off'
  };

  bluetoothState = {
    UNKNOWN: 'unknown',
    RESETTING: 'resetting', // iOS
    UNSUPPORTED: 'unsupported', // iOS
    UNAUTHORIZED: 'unauthorized', // iOS
    POWERED_OFF: 'powered_off',
    POWERED_ON: 'powered_on',
    POWERING_OFF: 'powering_off',
    POWERING_ON: 'powering_on'
  };

  @CordovaProperty()
  NFCState: {
    UNKNOWN: string;
    POWERED_OFF: string;
    POWERED_ON: string;
    POWERING_ON: string;
    POWERING_OFF: string;
  };

  @CordovaProperty()
  motionStatus: {
    NOT_REQUESTED: string;
    GRANTED: string;
    DENIED: string;
    RESTRICTED: string;
    NOT_AVAILABLE: string;
    NOT_DETERMINED: string;
    UNKNOWN: string;
  };

  /**
   * Checks if app is able to access device location.
   * @returns {Promise<any>}
   */
  @Cordova()
  isLocationAvailable(): Promise<any> {
    return;
  }

  /**
   * Checks if Wifi is connected/enabled. On iOS this returns true if the device is connected to a network by WiFi. On Android and Windows 10 Mobile this returns true if the WiFi setting is set to enabled.
   * On Android this requires permission. `<uses-permission android:name="android.permission.ACCESS_WIFI_STATE" />`
   * @returns {Promise<any>}
   */
  @Cordova()
  isWifiAvailable(): Promise<any> {
    return;
  }

  /**
   * Checks if the device has a camera. On Android this returns true if the device has a camera. On iOS this returns true if both the device has a camera AND the application is authorized to use it. On Windows 10 Mobile this returns true if both the device has a rear-facing camera AND the
   * application is authorized to use it.
   * @param {boolean} [externalStorage] Android only: If true, checks permission for READ_EXTERNAL_STORAGE in addition to CAMERA run-time permission.
   *  cordova-plugin-camera@2.2+ requires both of these permissions. Defaults to true.
   * @returns {Promise<any>}
   */
  @Cordova({ callbackOrder: 'reverse' })
  isCameraAvailable(externalStorage?: boolean): Promise<any> {
    return;
  }

  /**
   * Checks if the device has Bluetooth capabilities and if so that Bluetooth is switched on (same on Android, iOS and Windows 10 Mobile)
   * On Android this requires permission <uses-permission android:name="android.permission.BLUETOOTH" />
   * @returns {Promise<any>}
   */
  @Cordova()
  isBluetoothAvailable(): Promise<any> {
    return;
  }

  /**
   * Displays the device location settings to allow user to enable location services/change location mode.
   */
  @Cordova({ sync: true, platforms: ['Android', 'Windows 10', 'iOS'] })
<<<<<<< HEAD
  switchToLocationSettings(): void {
  }
=======
  switchToLocationSettings(): void {}
>>>>>>> a3c46216

  /**
   * Displays mobile settings to allow user to enable mobile data.
   */
  @Cordova({ sync: true, platforms: ['Android', 'Windows 10'] })
<<<<<<< HEAD
  switchToMobileDataSettings(): void {
  }
=======
  switchToMobileDataSettings(): void {}
>>>>>>> a3c46216

  /**
   * Displays Bluetooth settings to allow user to enable Bluetooth.
   */
  @Cordova({ sync: true, platforms: ['Android', 'Windows 10'] })
<<<<<<< HEAD
  switchToBluetoothSettings(): void {
  }
=======
  switchToBluetoothSettings(): void {}
>>>>>>> a3c46216

  /**
   * Displays WiFi settings to allow user to enable WiFi.
   */
  @Cordova({ sync: true, platforms: ['Android', 'Windows 10'] })
<<<<<<< HEAD
  switchToWifiSettings(): void {
  }
=======
  switchToWifiSettings(): void {}
>>>>>>> a3c46216

  /**
   * Returns true if the WiFi setting is set to enabled, and is the same as `isWifiAvailable()`
   * @returns {Promise<boolean>}
   */
  @Cordova({ platforms: ['Android', 'Windows 10'] })
  isWifiEnabled(): Promise<boolean> {
    return;
  }

  /**
   * Enables/disables WiFi on the device.
   * Requires `ACCESS_WIFI_STATE` and `CHANGE_WIFI_STATE` permissions on Android
   * @param {boolean} state
   * @returns {Promise<any>}
   */
  @Cordova({ callbackOrder: 'reverse', platforms: ['Android', 'Windows 10'] })
  setWifiState(state: boolean): Promise<any> {
    return;
  }

  /**
   * Enables/disables Bluetooth on the device.
   * Requires `BLUETOOTH` and `BLUETOOTH_ADMIN` permissions on Android
   * @param {boolean} state
   * @returns {Promise<any>}
   */
  @Cordova({ callbackOrder: 'reverse', platforms: ['Android', 'Windows 10'] })
  setBluetoothState(state: boolean): Promise<any> {
    return;
  }
<<<<<<< HEAD

=======
>>>>>>> a3c46216

  // ANDROID AND IOS ONLY

  /**
   * Returns true if the device setting for location is on. On Android this returns true if Location Mode is switched on. On iOS this returns true if Location Services is switched on.
   * @returns {Promise<boolean>}
   */
  @Cordova({ platforms: ['Android', 'iOS'] })
  isLocationEnabled(): Promise<boolean> {
    return;
  }

  /**
   * Checks if the application is authorized to use location.
   * Note for Android: this is intended for Android 6 / API 23 and above. Calling on Android 5 / API 22 and below will always return GRANTED status as permissions are already granted at installation time.
   * @returns {Promise<any>}
   */
  @Cordova()
  isLocationAuthorized(): Promise<any> {
    return;
  }

  /**
   * Returns the location authorization status for the application.
   * @returns {Promise<any>}
   */
  @Cordova({ platforms: ['Android', 'iOS'] })
  getLocationAuthorizationStatus(): Promise<any> {
    return;
  }

  /**
   * Returns the location authorization status for the application.
   * Note for Android: this is intended for Android 6 / API 23 and above. Calling on Android 5 / API 22 and below will always return GRANTED status as permissions are already granted at installation time.
   *
   * @param {string} [mode] iOS only: location authorization mode: "always" or "when_in_use". If not specified, defaults to "when_in_use".
   * @returns {Promise<any>}
   */
  @Cordova({ platforms: ['Android', 'iOS'], callbackOrder: 'reverse' })
  requestLocationAuthorization(mode?: string): Promise<any> {
    return;
  }

  /**
   * Checks if camera hardware is present on device.
   * @returns {Promise<any>}
   */
  @Cordova({ platforms: ['Android', 'iOS'] })
  isCameraPresent(): Promise<any> {
    return;
  }

  /**
   * Checks if the application is authorized to use the camera.
   * Note for Android: this is intended for Android 6 / API 23 and above. Calling on Android 5 / API 22 and below will always return TRUE as permissions are already granted at installation time.
   * @param {boolean} [externalStorage] Android only: If true, checks permission for READ_EXTERNAL_STORAGE in addition to CAMERA run-time permission.
   *  cordova-plugin-camera@2.2+ requires both of these permissions. Defaults to true.
   * @returns {Promise<any>}
   */
  @Cordova({ platforms: ['Android', 'iOS'], callbackOrder: 'reverse' })
  isCameraAuthorized(externalStorage?: boolean): Promise<any> {
    return;
  }

  /**
   * Returns the camera authorization status for the application.
   * @param {boolean} [externalStorage] Android only: If true, checks permission for READ_EXTERNAL_STORAGE in addition to CAMERA run-time permission.
   *  cordova-plugin-camera@2.2+ requires both of these permissions. Defaults to true.
   * @returns {Promise<any>}
   */
  @Cordova({ platforms: ['Android', 'iOS'], callbackOrder: 'reverse' })
  getCameraAuthorizationStatus(externalStorage?: boolean): Promise<any> {
    return;
  }

  /**
   * Requests camera authorization for the application.
   * @param {boolean} [externalStorage] Android only: If true, requests permission for READ_EXTERNAL_STORAGE in addition to CAMERA run-time permission.
   *  cordova-plugin-camera@2.2+ requires both of these permissions. Defaults to true.
   * @returns {Promise<any>}
   */
  @Cordova({ platforms: ['Android', 'iOS'], callbackOrder: 'reverse' })
  requestCameraAuthorization(externalStorage?: boolean): Promise<any> {
    return;
  }

  /**
   * Checks if the application is authorized to use the microphone.
   * @returns {Promise<boolean>}
   */
  @Cordova({ platforms: ['Android', 'iOS'] })
  isMicrophoneAuthorized(): Promise<boolean> {
    return;
  }

  /**
   * Returns the microphone authorization status for the application.
   * @returns {Promise<any>}
   */
  @Cordova({ platforms: ['Android', 'iOS'] })
  getMicrophoneAuthorizationStatus(): Promise<any> {
    return;
  }

  /**
   * Requests microphone authorization for the application.
   * @returns {Promise<any>}
   */
  @Cordova({ platforms: ['Android', 'iOS'] })
  requestMicrophoneAuthorization(): Promise<any> {
    return;
  }

  /**
   * Checks if the application is authorized to use contacts (address book).
   * @returns {Promise<boolean>}
   */
  @Cordova({ platforms: ['Android', 'iOS'] })
  isContactsAuthorized(): Promise<boolean> {
    return;
  }

  /**
   * Returns the contacts authorization status for the application.
   * @returns {Promise<any>}
   */
  @Cordova({ platforms: ['Android', 'iOS'] })
  getContactsAuthorizationStatus(): Promise<any> {
    return;
  }

  /**
   * Requests contacts authorization for the application.
   * @returns {Promise<any>}
   */
  @Cordova({ platforms: ['Android', 'iOS'] })
  requestContactsAuthorization(): Promise<any> {
    return;
  }

  /**
   * Checks if the application is authorized to use the calendar.
   *
   * Notes for Android:
   *   - This is intended for Android 6 / API 23 and above. Calling on Android 5 / API 22 and below will always return TRUE as permissions are already granted at installation time.
   *
   * Notes for iOS:
   *   - This relates to Calendar Events (not Calendar Reminders)
   * @returns {Promise<boolean>}
   */
  @Cordova({ platforms: ['Android', 'iOS'] })
  isCalendarAuthorized(): Promise<boolean> {
    return;
  }

  /**
   * Returns the calendar authorization status for the application.
   *
   * Notes for Android:
   *   - This is intended for Android 6 / API 23 and above. Calling on Android 5 / API 22 and below will always return `GRANTED` status as permissions are already granted at installation time.
   *
   * Notes for iOS:
   *   - This relates to Calendar Events (not Calendar Reminders)
   *
   * @returns {Promise<any>}
   */
  @Cordova({ platforms: ['Android', 'iOS'] })
  getCalendarAuthorizationStatus(): Promise<any> {
    return;
  }

  /**
   * Requests calendar authorization for the application.
   *
   * Notes for iOS:
   *   - Should only be called if authorization status is NOT_DETERMINED. Calling it when in any other state will have no effect and just return the current authorization status.
   *   - This relates to Calendar Events (not Calendar Reminders)
   *
   * Notes for Android:
   *   - This is intended for Android 6 / API 23 and above. Calling on Android 5 / API 22 and below will have no effect as the permissions are already granted at installation time.
   *   - This requests permission for `READ_CALENDAR` run-time permission
   *   - Required permissions must be added to `AndroidManifest.xml` as appropriate - see Android permissions: `READ_CALENDAR`, `WRITE_CALENDAR`
   *
   * @returns {Promise<any>}
   */
  @Cordova({ platforms: ['Android', 'iOS'] })
  requestCalendarAuthorization(): Promise<any> {
    return;
  }

  /**
   * Opens settings page for this app.
   * On Android, this opens the "App Info" page in the Settings app.
   * On iOS, this opens the app settings page in the Settings app. This works only on iOS 8+ - iOS 7 and below will invoke the errorCallback.
   * @returns {Promise<any>}
   */
  @Cordova({ platforms: ['Android', 'iOS'] })
  switchToSettings(): Promise<any> {
    return;
  }

  /**
   * Returns the state of Bluetooth on the device.
   * @returns {Promise<any>}
   */
  @Cordova({ platforms: ['Android', 'iOS'] })
  getBluetoothState(): Promise<any> {
    return;
  }

  /**
   * Registers a function to be called when a change in Bluetooth state occurs.
   * @param {Function} handler
   */
  @Cordova({ platforms: ['Android', 'iOS'], sync: true })
<<<<<<< HEAD
  registerBluetoothStateChangeHandler(handler: Function): void {
  }
=======
  registerBluetoothStateChangeHandler(handler: Function): void {}
>>>>>>> a3c46216

  /**
   * Registers a function to be called when a change in Location state occurs.
   * @param {Function} handler
   */
  @Cordova({ platforms: ['Android', 'iOS'], sync: true })
<<<<<<< HEAD
  registerLocationStateChangeHandler(handler: Function): void {
  }

=======
  registerLocationStateChangeHandler(handler: Function): void {}
>>>>>>> a3c46216

  // ANDROID ONLY

  /**
   * Checks if high-accuracy locations are available to the app from GPS hardware.
   * Returns true if Location mode is enabled and is set to "Device only" or "High accuracy" AND if the app is authorized to use location.
   * @returns {Promise<boolean>}
   */
  @Cordova({ platforms: ['Android'] })
  isGpsLocationAvailable(): Promise<boolean> {
    return;
  }

  /**
   * Checks if location mode is set to return high-accuracy locations from GPS hardware.
   *   Returns true if Location mode is enabled and is set to either:
   *   - Device only = GPS hardware only (high accuracy)
   *   - High accuracy = GPS hardware, network triangulation and Wifi network IDs (high and low accuracy)
   * @returns {Promise<any>}
   */
  @Cordova({ platforms: ['Android'] })
  isGpsLocationEnabled(): Promise<any> {
    return;
  }

  /**
   * Checks if low-accuracy locations are available to the app from network triangulation/WiFi access points.
   * Returns true if Location mode is enabled and is set to "Battery saving" or "High accuracy" AND if the app is authorized to use location.
   * @returns {Promise<any>}
   */
  @Cordova({ platforms: ['Android'] })
  isNetworkLocationAvailable(): Promise<any> {
    return;
  }

  /**
   * Checks if location mode is set to return low-accuracy locations from network triangulation/WiFi access points.
   * Returns true if Location mode is enabled and is set to either:
   *   - Battery saving = network triangulation and Wifi network IDs (low accuracy)
   *   - High accuracy = GPS hardware, network triangulation and Wifi network IDs (high and low accuracy)
   * @returns {Promise<any>}
   */
  @Cordova({ platforms: ['Android'] })
  isNetworkLocationEnabled(): Promise<any> {
    return;
  }

  /**
   * Returns the current location mode setting for the device.
   * @returns {Promise<any>}
   */
  @Cordova({ platforms: ['Android'] })
  getLocationMode(): Promise<any> {
    return;
  }

  /**
   * Returns the current authorization status for a given permission.
   * Note: this is intended for Android 6 / API 23 and above. Calling on Android 5 / API 22 and below will always return GRANTED status as permissions are already granted at installation time.
   * @param permission
   * @returns {Promise<any>}
   */
  @Cordova({ platforms: ['Android'], callbackOrder: 'reverse' })
  getPermissionAuthorizationStatus(permission: any): Promise<any> {
    return;
  }

  /**
   * Returns the current authorization status for multiple permissions.
   * Note: this is intended for Android 6 / API 23 and above. Calling on Android 5 / API 22 and below will always return GRANTED status as permissions are already granted at installation time.
   * @param {any[]} permissions
   * @returns {Promise<any>}
   */
  @Cordova({ platforms: ['Android'], callbackOrder: 'reverse' })
  getPermissionsAuthorizationStatus(permissions: any[]): Promise<any> {
    return;
  }

  /**
   * Requests app to be granted authorization for a runtime permission.
   * Note: this is intended for Android 6 / API 23 and above. Calling on Android 5 / API 22 and below will have no effect as the permissions are already granted at installation time.
   * @param permission
   * @returns {Promise<any>}
   */
  @Cordova({ platforms: ['Android'], callbackOrder: 'reverse' })
  requestRuntimePermission(permission: any): Promise<any> {
    return;
  }

  /**
   * Requests app to be granted authorization for multiple runtime permissions.
   * Note: this is intended for Android 6 / API 23 and above. Calling on Android 5 / API 22 and below will always return GRANTED status as permissions are already granted at installation time.
   * @param {any[]} permissions
   * @returns {Promise<any>}
   */
  @Cordova({ platforms: ['Android'], callbackOrder: 'reverse' })
  requestRuntimePermissions(permissions: any[]): Promise<any> {
    return;
  }

  /**
   * Indicates if the plugin is currently requesting a runtime permission via the native API.
   * Note that only one request can be made concurrently because the native API cannot handle concurrent requests,
   * so the plugin will invoke the error callback if attempting to make more than one simultaneous request.
   * Multiple permission requests should be grouped into a single call since the native API is setup to handle batch requests of multiple permission groups.
   * @returns {boolean}
   */
  @Cordova({ sync: true })
  isRequestingPermission(): boolean {
    return;
  }

  /**
   * Registers a function to be called when a runtime permission request has completed.
   * Pass in a falsy value to de-register the currently registered function.
   * @param {Function} handler
   */
  @Cordova({ sync: true })
  registerPermissionRequestCompleteHandler(handler: Function): void {
    return;
  }

  /**
   * Checks if the device setting for Bluetooth is switched on.
   * This requires `BLUETOOTH` permission on Android
   * @returns {Promise<boolean>}
   */
  @Cordova({ platforms: ['Android'] })
  isBluetoothEnabled(): Promise<boolean> {
    return;
  }

  /**
   * Checks if the device has Bluetooth capabilities.
   * @returns {Promise<boolean>}
   */
  @Cordova({ platforms: ['Android'] })
  hasBluetoothSupport(): Promise<boolean> {
    return;
  }

  /**
   * Checks if the device has Bluetooth Low Energy (LE) capabilities.
   * @returns {Promise<boolean>}
   */
  @Cordova({ platforms: ['Android'] })
  hasBluetoothLESupport(): Promise<boolean> {
    return;
  }

  /**
   * Checks if the device supports Bluetooth Low Energy (LE) Peripheral mode.
   * @returns {Promise<boolean>}
   */
  @Cordova({ platforms: ['Android'] })
  hasBluetoothLEPeripheralSupport(): Promise<boolean> {
    return;
  }

  /**
   * Checks if the application is authorized to use external storage.
   * @returns {Promise<boolean>}
   */
  @Cordova({ platforms: ['Android'] })
  isExternalStorageAuthorized(): Promise<boolean> {
    return;
  }

  /**
   * CReturns the external storage authorization status for the application.
   * @returns {Promise<boolean>}
   */
  @Cordova({ platforms: ['Android'] })
  getExternalStorageAuthorizationStatus(): Promise<any> {
    return;
  }

  /**
   * Requests external storage authorization for the application.
   * @returns {Promise<any>}
   */
  @Cordova({ platforms: ['Android'] })
  requestExternalStorageAuthorization(): Promise<any> {
    return;
  }

  /**
   * Returns details of external SD card(s): absolute path, is writable, free space.
   *
   * The intention of this method is to return the location and details of removable external SD cards.
   * This differs from the "external directories" returned by cordova-plugin-file which return mount points relating to non-removable (internal) storage.
   *
   * Learn more about this method [here](https://github.com/dpa99c/cordova-diagnostic-plugin#getexternalsdcarddetails)
   *
   * @returns {Promise<any>}
   */
  @Cordova({ platforms: ['Android'] })
  getExternalSdCardDetails(): Promise<any> {
    return;
  }

  /**
   * Switches to the wireless settings page in the Settings app. Allows configuration of wireless controls such as Wi-Fi, Bluetooth and Mobile networks.
   */
  @Cordova({
    platforms: ['Android'],
    sync: true
  })
<<<<<<< HEAD
  switchToWirelessSettings(): void {
  }
=======
  switchToWirelessSettings(): void {}
>>>>>>> a3c46216

  /**
   * Displays NFC settings to allow user to enable NFC.
   */
  @Cordova({
    platforms: ['Android'],
    sync: true
  })
<<<<<<< HEAD
  switchToNFCSettings(): void {
  }
=======
  switchToNFCSettings(): void {}
>>>>>>> a3c46216

  /**
   * Checks if NFC hardware is present on device.
   * @returns {Promise<boolean>}
   */
  @Cordova({ platforms: ['Android'] })
  isNFCPresent(): Promise<boolean> {
    return;
  }

  /**
   * Checks if the device setting for NFC is switched on.
   * Note: this operation does not require NFC permission in the manifest.
   * @returns {Promise<boolean>}
   */
  @Cordova({ platforms: ['Android'] })
  isNFCEnabled(): Promise<boolean> {
    return;
  }

  /**
   * Checks if NFC is available to the app. Returns true if the device has NFC capabilities AND if NFC setting is switched on.
   * Note: this operation does not require NFC permission in the manifest.
   * @returns {Promise<any>}
   */
  @Cordova({ platforms: ['Android'] })
  isNFCAvailable(): Promise<boolean> {
    return;
  }

  /**
   * Registers a function to be called when a change in NFC state occurs. Pass in a falsy value to de-register the currently registered function.
   * @param {Function} hander callback function to be called when NFC state changes
   * @returns {Promise<any>}
   */
  @Cordova({
    platforms: ['Android'],
    sync: true
  })
<<<<<<< HEAD
  registerNFCStateChangeHandler(handler: Function): void {
  }
=======
  registerNFCStateChangeHandler(handler: Function): void {}
>>>>>>> a3c46216

  /**
   * Checks if the device data roaming setting is enabled.
   * @returns {Promise<boolean>}
   */
  @Cordova({ platforms: ['Android'] })
  isDataRoamingEnabled(): Promise<boolean> {
    return;
  }

  /**
   * Checks if the device setting for ADB(debug) is switched on.
   * @returns {Promise<boolean>}
   */
  @Cordova({ platforms: ['Android'] })
  isADBModeEnabled(): Promise<boolean> {
    return;
  }

  /**
   * Checks if the device is rooted.
   * @returns {Promise<boolean>}
   */
  @Cordova({ platforms: ['Android'] })
  isDeviceRooted(): Promise<boolean> {
    return;
  }

  // IOS ONLY

  /**
   * Checks if the application is authorized to use the Camera Roll in Photos app.
   * @returns {Promise<boolean>}
   */
  @Cordova({ platforms: ['iOS'] })
  isCameraRollAuthorized(): Promise<boolean> {
    return;
  }

  /**
   * Returns the authorization status for the application to use the Camera Roll in Photos app.
   * @returns {Promise<string>}
   */
  @Cordova({ platforms: ['iOS'] })
  getCameraRollAuthorizationStatus(): Promise<string> {
    return;
  }

  /**
   * Requests camera roll authorization for the application.
   * Should only be called if authorization status is NOT_REQUESTED.
   * Calling it when in any other state will have no effect.
   * @returns {Promise<any>}
   */
  @Cordova({ platforms: ['iOS'] })
  requestCameraRollAuthorization(): Promise<any> {
    return;
  }

  /**
   * Checks if remote (push) notifications are enabled.
   * @returns {Promise<boolean>}
   */
  @Cordova({ platforms: ['iOS', 'Android'] })
  isRemoteNotificationsEnabled(): Promise<boolean> {
    return;
  }

  /**
   * Indicates if the app is registered for remote (push) notifications on the device.
   * @returns {Promise<boolean>}
   */
  @Cordova({ platforms: ['iOS'] })
  isRegisteredForRemoteNotifications(): Promise<boolean> {
    return;
  }

  /**
   * Returns the authorization status for the application to use Remote Notifications.
   * Note: Works on iOS 10+ only (iOS 9 and below will invoke the error callback).
   * @returns {Promise<string>}
   */
  @Cordova({ platforms: ['iOS'] })
  getRemoteNotificationsAuthorizationStatus(): Promise<string> {
    return;
  }

  /**
   * Indicates the current setting of notification types for the app in the Settings app.
   * Note: on iOS 8+, if "Allow Notifications" switch is OFF, all types will be returned as disabled.
   * @returns {Promise<any>}
   */
  @Cordova({ platforms: ['iOS'] })
  getRemoteNotificationTypes(): Promise<any> {
    return;
  }

  /**
   * Checks if the application is authorized to use reminders.
   * @returns {Promise<boolean>}
   */
  @Cordova({ platforms: ['iOS'] })
  isRemindersAuthorized(): Promise<boolean> {
    return;
  }

  /**
   * Returns the reminders authorization status for the application.
   * @returns {Promise<any>}
   */
  @Cordova({ platforms: ['iOS'] })
  getRemindersAuthorizationStatus(): Promise<any> {
    return;
  }

  /**
   * Requests reminders authorization for the application.
   * @returns {Promise<any>}
   */
  @Cordova({ platforms: ['iOS'] })
  requestRemindersAuthorization(): Promise<any> {
    return;
  }

  /**
   * Checks if the application is authorized for background refresh.
   * @returns {Promise<boolean>}
   */
  @Cordova({ platforms: ['iOS'] })
  isBackgroundRefreshAuthorized(): Promise<boolean> {
    return;
  }

  /**
   * Returns the background refresh authorization status for the application.
   * @returns {Promise<any>}
   */
  @Cordova({ platforms: ['iOS'] })
  getBackgroundRefreshStatus(): Promise<any> {
    return;
  }

  /**
   * Requests Bluetooth authorization for the application.
   *
   * Learn more about this method [here](https://github.com/dpa99c/cordova-diagnostic-plugin#requestbluetoothauthorization)
   * @return {Promise<any>}
   */
  @Cordova({ platforms: ['iOS'] })
  requestBluetoothAuthorization(): Promise<any> {
    return;
  }

  /**
   * Checks if motion tracking is available on the current device.
   * @return {Promise<boolean>}
   */
  @Cordova({ platforms: ['iOS'] })
  isMotionAvailable(): Promise<boolean> {
    return;
  }

  /**
   * Checks if it's possible to determine the outcome of a motion authorization request on the current device.
   * There's no direct way to determine if authorization was granted or denied, so the Pedometer API must be used to indirectly determine this:
   * therefore, if the device supports motion tracking but not Pedometer Event Tracking, the outcome of requesting motion detection cannot be determined.
   *
   * @return {Promise<boolean>}
   */
  @Cordova({ platforms: ['iOS'] })
  isMotionRequestOutcomeAvailable(): Promise<boolean> {
    return;
  }

  /**
   * Requests motion tracking authorization for the application.
   *
   * Learn more about this method [here](https://github.com/dpa99c/cordova-diagnostic-plugin#requestmotionauthorization)
   *
   * @return {Promise<string>}
   */
  @Cordova({ platforms: ['iOS'] })
  requestMotionAuthorization(): Promise<string> {
    return;
  }

  /**
   * Checks motion authorization status for the application.
   *
   * Learn more about this method [here](https://github.com/dpa99c/cordova-diagnostic-plugin#getmotionauthorizationstatus)
   *
   * @return {Promise<string>}
   */
  @Cordova({ platforms: ['iOS'] })
  getMotionAuthorizationStatus(): Promise<string> {
    return;
  }
<<<<<<< HEAD

=======
>>>>>>> a3c46216
}<|MERGE_RESOLUTION|>--- conflicted
+++ resolved
@@ -1,14 +1,10 @@
 import { Injectable } from '@angular/core';
-<<<<<<< HEAD
-import { Cordova, CordovaProperty, IonicNativePlugin, Plugin } from '@ionic-native/core';
-=======
 import {
   Cordova,
   CordovaProperty,
   IonicNativePlugin,
   Plugin
 } from '@ionic-native/core';
->>>>>>> a3c46216
 
 /**
  * @name Diagnostic
@@ -203,45 +199,25 @@
    * Displays the device location settings to allow user to enable location services/change location mode.
    */
   @Cordova({ sync: true, platforms: ['Android', 'Windows 10', 'iOS'] })
-<<<<<<< HEAD
-  switchToLocationSettings(): void {
-  }
-=======
   switchToLocationSettings(): void {}
->>>>>>> a3c46216
 
   /**
    * Displays mobile settings to allow user to enable mobile data.
    */
   @Cordova({ sync: true, platforms: ['Android', 'Windows 10'] })
-<<<<<<< HEAD
-  switchToMobileDataSettings(): void {
-  }
-=======
   switchToMobileDataSettings(): void {}
->>>>>>> a3c46216
 
   /**
    * Displays Bluetooth settings to allow user to enable Bluetooth.
    */
   @Cordova({ sync: true, platforms: ['Android', 'Windows 10'] })
-<<<<<<< HEAD
-  switchToBluetoothSettings(): void {
-  }
-=======
   switchToBluetoothSettings(): void {}
->>>>>>> a3c46216
 
   /**
    * Displays WiFi settings to allow user to enable WiFi.
    */
   @Cordova({ sync: true, platforms: ['Android', 'Windows 10'] })
-<<<<<<< HEAD
-  switchToWifiSettings(): void {
-  }
-=======
   switchToWifiSettings(): void {}
->>>>>>> a3c46216
 
   /**
    * Returns true if the WiFi setting is set to enabled, and is the same as `isWifiAvailable()`
@@ -273,10 +249,6 @@
   setBluetoothState(state: boolean): Promise<any> {
     return;
   }
-<<<<<<< HEAD
-
-=======
->>>>>>> a3c46216
 
   // ANDROID AND IOS ONLY
 
@@ -492,25 +464,14 @@
    * @param {Function} handler
    */
   @Cordova({ platforms: ['Android', 'iOS'], sync: true })
-<<<<<<< HEAD
-  registerBluetoothStateChangeHandler(handler: Function): void {
-  }
-=======
   registerBluetoothStateChangeHandler(handler: Function): void {}
->>>>>>> a3c46216
 
   /**
    * Registers a function to be called when a change in Location state occurs.
    * @param {Function} handler
    */
   @Cordova({ platforms: ['Android', 'iOS'], sync: true })
-<<<<<<< HEAD
-  registerLocationStateChangeHandler(handler: Function): void {
-  }
-
-=======
   registerLocationStateChangeHandler(handler: Function): void {}
->>>>>>> a3c46216
 
   // ANDROID ONLY
 
@@ -719,12 +680,7 @@
     platforms: ['Android'],
     sync: true
   })
-<<<<<<< HEAD
-  switchToWirelessSettings(): void {
-  }
-=======
   switchToWirelessSettings(): void {}
->>>>>>> a3c46216
 
   /**
    * Displays NFC settings to allow user to enable NFC.
@@ -733,12 +689,7 @@
     platforms: ['Android'],
     sync: true
   })
-<<<<<<< HEAD
-  switchToNFCSettings(): void {
-  }
-=======
   switchToNFCSettings(): void {}
->>>>>>> a3c46216
 
   /**
    * Checks if NFC hardware is present on device.
@@ -778,12 +729,7 @@
     platforms: ['Android'],
     sync: true
   })
-<<<<<<< HEAD
-  registerNFCStateChangeHandler(handler: Function): void {
-  }
-=======
   registerNFCStateChangeHandler(handler: Function): void {}
->>>>>>> a3c46216
 
   /**
    * Checks if the device data roaming setting is enabled.
@@ -981,8 +927,4 @@
   getMotionAuthorizationStatus(): Promise<string> {
     return;
   }
-<<<<<<< HEAD
-
-=======
->>>>>>> a3c46216
 }