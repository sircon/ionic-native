import { Injectable } from '@angular/core';
import { Cordova, IonicNativePlugin, Plugin } from '@ionic-native/core';
import { Observable } from 'rxjs/Observable';

export type AdSize =
<<<<<<< HEAD
  'SMART_BANNER'
=======
  | 'SMART_BANNER'
>>>>>>> f1bf2fa1
  | 'BANNER'
  | 'MEDIUM_RECTANGLE'
  | 'FULL_BANNER'
  | 'LEADERBOARD'
  | 'SKYSCRAPER'
  | 'CUSTOM';

export interface AdMobOptions {
  /**
   * Banner ad ID
   */
  adId?: string;

  /**
   * Banner Ad Size, defaults to `SMART_BANNER`. IT can be: `SMART_BANNER`, `BANNER`, `MEDIUM_RECTANGLE`, `FULL_BANNER`, `LEADERBOARD`, `SKYSCRAPER`, or `CUSTOM`
   */
  adSize?: AdSize;

  /**
   * Banner width, valid when `adSize` is set to `CUSTOM`
   */
  width?: number;

  /**
   * Banner height, valid when `adSize` is set to `CUSTOM`
   */
  height?: number;

  /**
   * Allow banner to overlap webview, or else it will push webview up or down to avoid overlap. Defaults to false.
   */
  overlap?: boolean;

  /**
   * Position of banner ad. Defaults to `TOP_CENTER`. You can use the `AdMobPro.AD_POSITION` property to select other values.
   */
  position?: number;

  /**
   * X in pixels. Valid when `position` is set to `POS_XY`
   */
  x?: number;

  /**
   * Y in pixels. Valid when `position` is set to `POS_XY`
   */
  y?: number;

  /**
   * Set to true to receive test ad for testing purposes
   */
  isTesting?: boolean;

  /**
   * Auto show interstitial ad when loaded. Set to false if hope to control the show timing with prepareInterstitial/showInterstitial
   */
  autoShow?: boolean;

  /**
   * Re-create the banner on web view orientation change (not screen orientation), or else just move the banner. Default:true.
   */
  orientationRenew?: boolean;

  /**
   * Set extra color style for Ad
   */
  adExtras?: AdExtras;

  /**
   * License key for the plugin
   */
  license?: any;

  /**
   * Set offset
   */
  offsetTopBar?: boolean;
}

export interface AdExtras {
  color_bg: string;

  color_bg_top: string;

  color_border: string;

  color_link: string;

  color_text: string;

  color_url: string;
}

/**
 * @paid
 * @name AdMob Pro
 * @description
 * Plugin for Google Ads, including AdMob / DFP (DoubleClick for publisher) and mediations to other Ad networks.
 *
 * IMPORTANT NOTICE: this plugin takes a percentage out of your earnings if you profit more than $1,000. Read more about this on the plugin's repo. For a completely free alternative, see [AdMobPro Free](../admob-free).
 * @usage
 * ```typescript
 * import { AdMobPro } from '@ionic-native/admob-pro';
 * import { Platform } from 'ionic-angular';
 *
 * constructor(private admob: AdMobPro, private platform: Platform ) { }
 *
 * ionViewDidLoad() {
 *   this.admob.onAdDismiss()
 *     .subscribe(() => { console.log('User dismissed ad'); });
 * }
 *
 * onClick() {
 *   let adId;
 *   if(this.platform.is('android')) {
 *     adId = 'YOUR_ADID_ANDROID';
 *   } else if (this.platform.is('ios')) {
 *     adId = 'YOUR_ADID_IOS';
 *   }
 *   this.admob.prepareInterstitial({adId: adId})
 *     .then(() => { this.admob.showInterstitial(); });
 * }
 *
 * ```
 *
 * @interfaces
 * AdMobOptions
 * AdExtras
 */
@Plugin({
  pluginName: 'AdMob Pro',
  plugin: 'cordova-plugin-admobpro',
  pluginRef: 'AdMob',
  repo: 'https://github.com/floatinghotpot/cordova-admob-pro',
  platforms: ['Android', 'iOS', 'Windows Phone 8']
})
@Injectable()
export class AdMobPro extends IonicNativePlugin {
  AD_POSITION: {
    NO_CHANGE: number;
    TOP_LEFT: number;
    TOP_CENTER: number;
    TOP_RIGHT: number;
    LEFT: number;
    CENTER: number;
    RIGHT: number;
    BOTTOM_LEFT: number;
    BOTTOM_CENTER: number;
    BOTTOM_RIGHT: number;
    POS_XY: number;
  } = {
    NO_CHANGE: 0,
    TOP_LEFT: 1,
    TOP_CENTER: 2,
    TOP_RIGHT: 3,
    LEFT: 4,
    CENTER: 5,
    RIGHT: 6,
    BOTTOM_LEFT: 7,
    BOTTOM_CENTER: 8,
    BOTTOM_RIGHT: 9,
    POS_XY: 10
  };

  /**
   * Create a banner
   * @param adIdOrOptions {string | AdMobOptions} Ad ID or Options
   * @returns {Promise<any>} Returns a Promise that resolves when the banner is created
   */
  @Cordova()
  createBanner(adIdOrOptions: string | AdMobOptions): Promise<any> {
    return;
  }

  /**
   * Destroy the banner, remove it from screen.
   */
  @Cordova({
    sync: true
  })
<<<<<<< HEAD
  removeBanner(): void {
  }
=======
  removeBanner(): void {}
>>>>>>> f1bf2fa1

  /**
   * Show banner at position
   * @param position {number} Position. Use `AdMobPro.AD_POSITION` to set values.
   */
  @Cordova({
    sync: true
  })
<<<<<<< HEAD
  showBanner(position: number): void {
  }
=======
  showBanner(position: number): void {}
>>>>>>> f1bf2fa1

  /**
   * Show banner at custom position
   * @param x {number} Offset from screen left.
   * @param y {number} Offset from screen top.
   */
  @Cordova({
    sync: true
  })
<<<<<<< HEAD
  showBannerAtXY(x: number, y: number): void {
  }
=======
  showBannerAtXY(x: number, y: number): void {}
>>>>>>> f1bf2fa1

  /**
   * Hide the banner, remove it from screen, but can show it later
   */
  @Cordova({
    sync: true
  })
<<<<<<< HEAD
  hideBanner(): void {
  }
=======
  hideBanner(): void {}
>>>>>>> f1bf2fa1

  /**
   * Prepare interstitial banner
   * @param adIdOrOptions {string | AdMobOptions} Ad ID or Options
   * @returns {Promise<any>} Returns a Promise that resolves when interstitial is prepared
   */
  @Cordova()
  prepareInterstitial(adIdOrOptions: string | AdMobOptions): Promise<any> {
    return;
  }

  /**
   * Show interstitial ad when it's ready
   */
  @Cordova({
    sync: true
  })
<<<<<<< HEAD
  showInterstitial(): void {
  }
=======
  showInterstitial(): void {}
>>>>>>> f1bf2fa1

  /**
   * Prepare a reward video ad
   * @param adIdOrOptions {string | AdMobOptions} Ad ID or Options
   * @returns {Promise<any>} Returns a Promise that resolves when the ad is prepared
   */
  @Cordova()
  prepareRewardVideoAd(adIdOrOptions: string | AdMobOptions): Promise<any> {
    return;
  }

  /**
   * Show a reward video ad
   */
  @Cordova({
    sync: true
  })
<<<<<<< HEAD
  showRewardVideoAd(): void {
  }
=======
  showRewardVideoAd(): void {}
>>>>>>> f1bf2fa1

  /**
   * Sets the values for configuration and targeting
   * @param options {AdMobOptions} Options
   * @returns {Promise<any>} Returns a Promise that resolves when the options have been set
   */
  @Cordova()
  setOptions(options: AdMobOptions): Promise<any> {
    return;
  }

  /**
   * Get user ad settings
   * @returns {Promise<any>} Returns a promise that resolves with the ad settings
   */
  @Cordova()
  getAdSettings(): Promise<any> {
    return;
  }

  /**
   * Triggered when failed to receive Ad
   * @returns {Observable<any>}
   */
  @Cordova({
    eventObservable: true,
    event: 'onAdFailLoad',
    element: 'document'
  })
  onAdFailLoad(): Observable<any> {
    return;
  }

  /**
   * Triggered when Ad received
   * @returns {Observable<any>}
   */
  @Cordova({
    eventObservable: true,
    event: 'onAdLoaded',
    element: 'document'
  })
  onAdLoaded(): Observable<any> {
    return;
  }

  /**
   * Triggered when Ad will be showed on screen
   * @returns {Observable<any>}
   */
  @Cordova({
    eventObservable: true,
    event: 'onAdPresent',
    element: 'document'
  })
  onAdPresent(): Observable<any> {
    return;
  }

  /**
   * Triggered when user click the Ad, and will jump out of your App
   * @returns {Observable<any>}
   */
  @Cordova({
    eventObservable: true,
    event: 'onAdLeaveApp',
    element: 'document'
  })
  onAdLeaveApp(): Observable<any> {
    return;
  }

  /**
   * Triggered when dismiss the Ad and back to your App
   * @returns {Observable<any>}
   */
  @Cordova({
    eventObservable: true,
    event: 'onAdDismiss',
    element: 'document'
  })
  onAdDismiss(): Observable<any> {
    return;
  }
<<<<<<< HEAD

=======
>>>>>>> f1bf2fa1
}<|MERGE_RESOLUTION|>--- conflicted
+++ resolved
@@ -3,11 +3,7 @@
 import { Observable } from 'rxjs/Observable';
 
 export type AdSize =
-<<<<<<< HEAD
-  'SMART_BANNER'
-=======
   | 'SMART_BANNER'
->>>>>>> f1bf2fa1
   | 'BANNER'
   | 'MEDIUM_RECTANGLE'
   | 'FULL_BANNER'
@@ -188,12 +184,7 @@
   @Cordova({
     sync: true
   })
-<<<<<<< HEAD
-  removeBanner(): void {
-  }
-=======
   removeBanner(): void {}
->>>>>>> f1bf2fa1
 
   /**
    * Show banner at position
@@ -202,12 +193,7 @@
   @Cordova({
     sync: true
   })
-<<<<<<< HEAD
-  showBanner(position: number): void {
-  }
-=======
   showBanner(position: number): void {}
->>>>>>> f1bf2fa1
 
   /**
    * Show banner at custom position
@@ -217,12 +203,7 @@
   @Cordova({
     sync: true
   })
-<<<<<<< HEAD
-  showBannerAtXY(x: number, y: number): void {
-  }
-=======
   showBannerAtXY(x: number, y: number): void {}
->>>>>>> f1bf2fa1
 
   /**
    * Hide the banner, remove it from screen, but can show it later
@@ -230,12 +211,7 @@
   @Cordova({
     sync: true
   })
-<<<<<<< HEAD
-  hideBanner(): void {
-  }
-=======
   hideBanner(): void {}
->>>>>>> f1bf2fa1
 
   /**
    * Prepare interstitial banner
@@ -253,12 +229,7 @@
   @Cordova({
     sync: true
   })
-<<<<<<< HEAD
-  showInterstitial(): void {
-  }
-=======
   showInterstitial(): void {}
->>>>>>> f1bf2fa1
 
   /**
    * Prepare a reward video ad
@@ -276,12 +247,7 @@
   @Cordova({
     sync: true
   })
-<<<<<<< HEAD
-  showRewardVideoAd(): void {
-  }
-=======
   showRewardVideoAd(): void {}
->>>>>>> f1bf2fa1
 
   /**
    * Sets the values for configuration and targeting
@@ -366,8 +332,4 @@
   onAdDismiss(): Observable<any> {
     return;
   }
-<<<<<<< HEAD
-
-=======
->>>>>>> f1bf2fa1
 }