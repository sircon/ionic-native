--- conflicted
+++ resolved
@@ -71,14 +71,10 @@
     successIndex: 1,
     errorIndex: 2
   })
-<<<<<<< HEAD
-  dateToString(date: Date, options: { formatLength: string, selector: string }): Promise<{ value: string }> {
-=======
   dateToString(
     date: Date,
     options: GlobalizationOptions
   ): Promise<{ value: string }> {
->>>>>>> a3f63a61
     return;
   }
 
@@ -92,9 +88,6 @@
     successIndex: 1,
     errorIndex: 2
   })
-<<<<<<< HEAD
-  stringToDate(dateString: string, options: { formatLength: string, selector: string }): Promise<{ year: number, month: number, day: number, hour: number, minute: number, second: number, millisecond: number }> {
-=======
   stringToDate(
     dateString: string,
     options: GlobalizationOptions
@@ -107,7 +100,6 @@
     second: number;
     millisecond: number;
   }> {
->>>>>>> a3f63a61
     return;
   }
 
@@ -119,9 +111,6 @@
   @Cordova({
     callbackOrder: 'reverse'
   })
-<<<<<<< HEAD
-  getDatePattern(options: { formatLength: string, selector: string }): Promise<{ pattern: string, timezone: string, utf_offset: number, dst_offset: number }> {
-=======
   getDatePattern(
     options: GlobalizationOptions
   ): Promise<{
@@ -131,7 +120,6 @@
     utf_offset: number;
     dst_offset: number;
   }> {
->>>>>>> a3f63a61
     return;
   }
 
@@ -143,14 +131,10 @@
   @Cordova({
     callbackOrder: 'reverse'
   })
-<<<<<<< HEAD
-  getDateNames(options: { type: string, item: string }): Promise<{ value: Array<string> }> {
-=======
   getDateNames(options: {
     type: string;
     item: string;
   }): Promise<{ value: Array<string> }> {
->>>>>>> a3f63a61
     return;
   }
 
@@ -182,14 +166,10 @@
     successIndex: 1,
     errorIndex: 2
   })
-<<<<<<< HEAD
-  numberToString(numberToConvert: number, options: { type: string }): Promise<{ value: string }> {
-=======
   numberToString(
     numberToConvert: number,
     options: { type: string }
   ): Promise<{ value: string }> {
->>>>>>> a3f63a61
     return;
   }
 
@@ -203,14 +183,10 @@
     successIndex: 1,
     errorIndex: 2
   })
-<<<<<<< HEAD
-  stringToNumber(stringToConvert: string, options: { type: string }): Promise<{ value: number | string }> {
-=======
   stringToNumber(
     stringToConvert: string,
     options: { type: string }
   ): Promise<{ value: number | string }> {
->>>>>>> a3f63a61
     return;
   }
 
@@ -222,9 +198,6 @@
   @Cordova({
     callbackOrder: 'reverse'
   })
-<<<<<<< HEAD
-  getNumberPattern(options: { type: string }): Promise<{ pattern: string, symbol: string, fraction: number, rounding: number, positive: string, negative: string, decimal: string, grouping: string }> {
-=======
   getNumberPattern(options: {
     type: string;
   }): Promise<{
@@ -237,7 +210,6 @@
     decimal: string;
     grouping: string;
   }> {
->>>>>>> a3f63a61
     return;
   }
 
@@ -247,12 +219,6 @@
    * @returns {Promise<{ pattern: string, code: string, fraction: number, rounding: number, decimal: number, grouping: string }>}
    */
   @Cordova()
-<<<<<<< HEAD
-  getCurrencyPattern(currencyCode: string): Promise<{ pattern: string, code: string, fraction: number, rounding: number, decimal: number, grouping: string }> {
-    return;
-  }
-
-=======
   getCurrencyPattern(
     currencyCode: string
   ): Promise<{
@@ -265,5 +231,4 @@
   }> {
     return;
   }
->>>>>>> a3f63a61
 }