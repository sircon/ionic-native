--- conflicted
+++ resolved
@@ -5,12 +5,7 @@
   IonicNativePlugin,
   Plugin
 } from '@ionic-native/core';
-<<<<<<< HEAD
-import { Observable } from 'rxjs/Observable';
-import { Observer } from 'rxjs/Observer';
-=======
 import { Observable, Observer } from 'rxjs';
->>>>>>> 674e80ee
 
 declare const cordova: Cordova & { InAppBrowser: any };
 
@@ -85,11 +80,6 @@
   fullscreen?: 'yes';
   /** (Android Only) Sets whether the WebView should enable support for the "viewport" HTML meta tag or should use a wide viewport. When the value of the setting is no, the layout width is always set to the width of the WebView control in device-independent (CSS) pixels. When the value is yes and the page contains the viewport meta tag, the value of the width specified in the tag is used. If the page does not contain the tag or does not provide a width, then a wide viewport will be used. (defaults to yes). */
   useWideViewPort?: 'yes' | 'no';
-<<<<<<< HEAD
-  /** Allows for latest 'beforeload' feature of Cordova InAppBrowser to be registered as an option if using plugin's latest github master (1/4/2019) instead of npm. Post is currently not supported but will be. */
-  beforeload?: 'yes' | 'post' | 'get';
-=======
->>>>>>> 674e80ee
   /**
    * @hidden
    */
