import { Injectable } from '@angular/core';
import {
  CordovaInstance,
  InstanceCheck,
  IonicNativePlugin,
  Plugin
} from '@ionic-native/core';
import { Observable, Observer } from 'rxjs';

declare const cordova: Cordova & { InAppBrowser: any };

export interface InAppBrowserOptions {
  /** Set to yes or no to turn the InAppBrowser's location bar on or off. */
  location?: 'yes' | 'no';
  /*Set to yes to create the browser and load the page, but not show it. The loadstop event fires when loading is complete.
   * Omit or set to no (default) to have the browser open and load normally. */
  hidden?: 'yes' | 'no';
  /** Set to yes to have the browser's cookie cache cleared before the new window is opened. */
  clearcache?: 'yes';
  /** Set to yes to have the session cookie cache cleared before the new window is opened. */
  clearsessioncache?: 'yes';
  /** (Android Only) set to yes to show Android browser's zoom controls, set to no to hide them. Default value is yes. */
  zoom?: 'yes' | 'no';
  /*Set to yes to use the hardware back button to navigate backwards through the InAppBrowser's history.
   * If there is no previous page, the InAppBrowser will close. The default value is yes, so you must set it to no if you want the back button to simply close the InAppBrowser. */
  hardwareback?: 'yes' | 'no';
  /** Set to yes to prevent HTML5 audio or video from autoplaying (defaults to no). */
  mediaPlaybackRequiresUserAction?: 'yes' | 'no';
  /** (Android Only) Set to yes to make InAppBrowser WebView to pause/resume with the app to stop background audio (this may be required to avoid Google Play issues) */
  shouldPauseOnSuspend?: 'yes' | 'no';
  /** (Android Only) Set to yes to show a close button in the footer similar to the iOS Done button. The close button will appear the same as for the header hence use closebuttoncaption and closebuttoncolor to set its properties */
  footer?: 'yes' | 'no';
  /** (Android Only) Set to a valid hex color string, for example #00ff00 or #CC00ff00 (#aarrggbb) , and it will change the footer color from default. Only has effect if user has footer set to yes */
  footercolor?: string;
  /** (iOS Only) Set to a string to use as the Done button's caption. Note that you need to localize this value yourself. */
  closebuttoncaption?: string;
  /** (iOS Only) Set to yes or no (default is no). Turns on/off the UIWebViewBounce property. */
  disallowoverscroll?: 'yes' | 'no';
  /** (iOS Only) Set to yes or no to turn the toolbar on or off for the InAppBrowser (defaults to yes) */
  toolbar?: 'yes' | 'no';
  /** (iOS Only)  Set to yes or no to prevent viewport scaling through a meta tag (defaults to no). */
  enableViewportScale?: 'yes' | 'no';
  /*
   * (iOS Only) Set to yes or no to allow in-line HTML5 media playback, displaying within the browser window rather than a device-specific playback interface.
   * The HTML's video element must also include the webkit-playsinline attribute (defaults to no)
   */
  allowInlineMediaPlayback?: 'yes' | 'no';
  /** (iOS Only) Set to yes or no to open the keyboard when form elements receive focus via JavaScript's focus() call (defaults to yes). */
  keyboardDisplayRequiresUserAction?: 'yes' | 'no';
  /** (iOS Only) Set to yes or no to wait until all new view content is received before being rendered (defaults to no). */
  suppressesIncrementalRendering?: 'yes' | 'no';
  /** (iOS Only) Set to pagesheet, formsheet or fullscreen to set the presentation style (defaults to fullscreen). */
  presentationstyle?: 'pagesheet' | 'formsheet' | 'fullscreen';
  /** (iOS Only) Set to fliphorizontal, crossdissolve or coververtical to set the transition style (defaults to coververtical). */
  transitionstyle?: 'fliphorizontal' | 'crossdissolve' | 'coververtical';
  /** (iOS Only) Set to top or bottom (default is bottom). Causes the toolbar to be at the top or bottom of the window. */
  toolbarposition?: 'top' | 'bottom';
<<<<<<< HEAD
  /* (Windows only) Set to yes to create the browser control without a border around it.
=======
  /** (iOS Only) Set to yes or no to change the visibility of the loading indicator (defaults to no). */
  hidespinner?: 'yes' | 'no';
  /** (Windows only) Set to yes to create the browser control without a border around it.
>>>>>>> 8be98a0c
   * Please note that if location=no is also specified, there will be no control presented to user to close IAB window. */
  fullscreen?: 'yes';

  /**
   * @hidden
   */
  [key: string]: any;
}

export interface InAppBrowserEvent extends Event {
  /** the eventname, either loadstart, loadstop, loaderror, or exit. */
  type: string;
  /** the URL that was loaded. */
  url: string;
  /** the error code, only in the case of loaderror. */
  code: number;
  /** the error message, only in the case of loaderror. */
  message: string;
}

/**
 * @hidden
 */
export class InAppBrowserObject {
  private _objectInstance: any;

  /**
   * Opens a URL in a new InAppBrowser instance, the current browser instance, or the system browser.
   * @param {string} url     The URL to load.
   * @param {string} [target="self"]  The target in which to load the URL, an optional parameter that defaults to _self.
   *                 _self: Opens in the WebView if the URL is in the white list, otherwise it opens in the InAppBrowser.
   *                 _blank: Opens in the InAppBrowser.
   *                 _system: Opens in the system's web browser.
   * @param {string | InAppBrowserOptions} [options] Options for the InAppBrowser. Optional, defaulting to: location=yes.
   *                 The options string must not contain any blank space, and each feature's
   *                 name/value pairs must be separated by a comma. Feature names are case insensitive.
   */
  constructor(
    url: string,
    target?: string,
    options?: string | InAppBrowserOptions
  ) {
    try {
      if (options && typeof options !== 'string') {
        options = Object.keys(options)
          .map((key: string) => `${key}=${(<InAppBrowserOptions>options)[key]}`)
          .join(',');
      }

      this._objectInstance = cordova.InAppBrowser.open(url, target, options);
    } catch (e) {
      window.open(url, target);
      console.warn(
        'Native: InAppBrowser is not installed or you are running on a browser. Falling back to window.open.'
      );
    }
  }

  /**
   * Displays an InAppBrowser window that was opened hidden. Calling this has no effect
   * if the InAppBrowser was already visible.
   */
  @CordovaInstance({ sync: true })
  show(): void {}

  /**
   * Closes the InAppBrowser window.
   */
  @CordovaInstance({ sync: true })
  close(): void {}

  /**
   * Hides an InAppBrowser window that is currently shown. Calling this has no effect
   * if the InAppBrowser was already hidden.
   */
  @CordovaInstance({ sync: true })
  hide(): void {}

  /**
   * Injects JavaScript code into the InAppBrowser window.
   * @param script {Object} Details of the script to run, specifying either a file or code key.
   * @returns {Promise<any>}
   */
  @CordovaInstance()
  executeScript(script: { file?: string; code?: string }): Promise<any> {
    return;
  }

  /**
   * Injects CSS into the InAppBrowser window.
   * @param css {Object} Details of the script to run, specifying either a file or code key.
   * @returns {Promise<any>}
   */
  @CordovaInstance()
  insertCSS(css: { file?: string; code?: string }): Promise<any> {
    return;
  }

  /**
   * A method that allows you to listen to events happening in the browser.
   * @param event {string} Name of the event
   * @returns {Observable<InAppBrowserEvent>} Returns back an observable that will listen to the event on subscribe, and will stop listening to the event on unsubscribe.
   */
  @InstanceCheck()
  on(event: string): Observable<InAppBrowserEvent> {
    return new Observable<InAppBrowserEvent>(
      (observer: Observer<InAppBrowserEvent>) => {
        this._objectInstance.addEventListener(
          event,
          observer.next.bind(observer)
        );
        return () =>
          this._objectInstance.removeEventListener(
            event,
            observer.next.bind(observer)
          );
      }
    );
  }
}

/**
 * @name In App Browser
 * @description Launches in app Browser
 * @usage
 * ```typescript
 * import { InAppBrowser } from '@ionic-native/in-app-browser';
 *
 * constructor(private iab: InAppBrowser) { }
 *
 *
 * ...
 *
 *
 * const browser = this.iab.create('https://ionicframework.com/');
 *
 * browser.executeScript(...);
 *
 * browser.insertCSS(...);
 * browser.on('loadstop').subscribe(event => {
 *    browser.insertCSS({ code: "body{color: red;" });
 * });
 *
 * browser.close();
 *
 * ```
 * @classes
 * InAppBrowserObject
 * @interfaces
 * InAppBrowserEvent
 * InAppBrowserOptions
 */
@Plugin({
  pluginName: 'InAppBrowser',
  plugin: 'cordova-plugin-inappbrowser',
  pluginRef: 'cordova.InAppBrowser',
  repo: 'https://github.com/apache/cordova-plugin-inappbrowser',
  platforms: ['AmazonFire OS', 'Android', 'Browser', 'iOS', 'macOS', 'Windows']
})
@Injectable()
export class InAppBrowser extends IonicNativePlugin {
  /**
   * Opens a URL in a new InAppBrowser instance, the current browser instance, or the system browser.
   * @param  url {string}     The URL to load.
   * @param  target {string}  The target in which to load the URL, an optional parameter that defaults to _self.
   * @param  options {string} Options for the InAppBrowser. Optional, defaulting to: location=yes.
   *                 The options string must not contain any blank space, and each feature's
   *                 name/value pairs must be separated by a comma. Feature names are case insensitive.
   * @returns {InAppBrowserObject}
   */
  create(
    url: string,
    target?: string,
    options?: string | InAppBrowserOptions
  ): InAppBrowserObject {
    return new InAppBrowserObject(url, target, options);
  }
}<|MERGE_RESOLUTION|>--- conflicted
+++ resolved
@@ -55,13 +55,9 @@
   transitionstyle?: 'fliphorizontal' | 'crossdissolve' | 'coververtical';
   /** (iOS Only) Set to top or bottom (default is bottom). Causes the toolbar to be at the top or bottom of the window. */
   toolbarposition?: 'top' | 'bottom';
-<<<<<<< HEAD
-  /* (Windows only) Set to yes to create the browser control without a border around it.
-=======
   /** (iOS Only) Set to yes or no to change the visibility of the loading indicator (defaults to no). */
   hidespinner?: 'yes' | 'no';
   /** (Windows only) Set to yes to create the browser control without a border around it.
->>>>>>> 8be98a0c
    * Please note that if location=no is also specified, there will be no control presented to user to close IAB window. */
   fullscreen?: 'yes';
 
