--- conflicted
+++ resolved
@@ -713,123 +713,63 @@
   /**
    *  Read-only directory where the application is installed.
    */
-<<<<<<< HEAD
-  @CordovaProperty
-  applicationDirectory: string;
-=======
   @CordovaProperty() applicationDirectory: string;
->>>>>>> 674e80ee
 
   /**
    *  Read-only directory where the application is installed.
    */
-<<<<<<< HEAD
-  @CordovaProperty
-  applicationStorageDirectory: string;
-=======
   @CordovaProperty() applicationStorageDirectory: string;
->>>>>>> 674e80ee
 
   /**
    * Where to put app-specific data files.
    */
-<<<<<<< HEAD
-  @CordovaProperty
-  dataDirectory: string;
-=======
   @CordovaProperty() dataDirectory: string;
->>>>>>> 674e80ee
 
   /**
    * Cached files that should survive app restarts.
    * Apps should not rely on the OS to delete files in here.
    */
-<<<<<<< HEAD
-  @CordovaProperty
-  cacheDirectory: string;
-=======
   @CordovaProperty() cacheDirectory: string;
->>>>>>> 674e80ee
 
   /**
    * Android: the application space on external storage.
    */
-<<<<<<< HEAD
-  @CordovaProperty
-  externalApplicationStorageDirectory: string;
-=======
   @CordovaProperty() externalApplicationStorageDirectory: string;
->>>>>>> 674e80ee
 
   /**
    *  Android: Where to put app-specific data files on external storage.
    */
-<<<<<<< HEAD
-  @CordovaProperty
-  externalDataDirectory: string;
-=======
   @CordovaProperty() externalDataDirectory: string;
->>>>>>> 674e80ee
 
   /**
    * Android: the application cache on external storage.
    */
-<<<<<<< HEAD
-  @CordovaProperty
-  externalCacheDirectory: string;
-=======
   @CordovaProperty() externalCacheDirectory: string;
->>>>>>> 674e80ee
 
   /**
    * Android: the external storage (SD card) root.
    */
-<<<<<<< HEAD
-  @CordovaProperty
-  externalRootDirectory: string;
-=======
   @CordovaProperty() externalRootDirectory: string;
->>>>>>> 674e80ee
 
   /**
    * iOS: Temp directory that the OS can clear at will.
    */
-<<<<<<< HEAD
-  @CordovaProperty
-  tempDirectory: string;
-=======
   @CordovaProperty() tempDirectory: string;
->>>>>>> 674e80ee
 
   /**
    * iOS: Holds app-specific files that should be synced (e.g. to iCloud).
    */
-<<<<<<< HEAD
-  @CordovaProperty
-  syncedDataDirectory: string;
-=======
   @CordovaProperty() syncedDataDirectory: string;
->>>>>>> 674e80ee
 
   /**
    * iOS: Files private to the app, but that are meaningful to other applications (e.g. Office files)
    */
-<<<<<<< HEAD
-  @CordovaProperty
-  documentsDirectory: string;
-=======
   @CordovaProperty() documentsDirectory: string;
->>>>>>> 674e80ee
 
   /**
    * BlackBerry10: Files globally available to all apps
    */
-<<<<<<< HEAD
-  @CordovaProperty
-  sharedDirectory: string;
-=======
   @CordovaProperty() sharedDirectory: string;
->>>>>>> 674e80ee
 
   cordovaFileError: any = {
     1: 'NOT_FOUND_ERR',
@@ -1277,49 +1217,6 @@
     return this.readFile<ArrayBuffer>(path, file, 'ArrayBuffer');
   }
 
-<<<<<<< HEAD
-  private readFile<T>(
-    path: string,
-    file: string,
-    readAs: 'ArrayBuffer' | 'BinaryString' | 'DataURL' | 'Text'
-  ): Promise<T> {
-    if (/^\//.test(file)) {
-      const err = new FileError(5);
-      err.message = 'file-name cannot start with /';
-      return Promise.reject<any>(err);
-    }
-
-    return this.resolveDirectoryUrl(path)
-      .then((directoryEntry: DirectoryEntry) => {
-        return this.getFile(directoryEntry, file, { create: false });
-      })
-      .then((fileEntry: FileEntry) => {
-        const reader = new FileReader();
-        return new Promise<T>((resolve, reject) => {
-          reader.onloadend = () => {
-            if (reader.result !== undefined || reader.result !== null) {
-              resolve((reader.result as any) as T);
-            } else if (reader.error !== undefined || reader.error !== null) {
-              reject(reader.error);
-            } else {
-              reject({ code: null, message: 'READER_ONLOADEND_ERR' });
-            }
-          };
-
-          fileEntry.file(
-            file => {
-              reader[`readAs${readAs}`].call(reader, file);
-            },
-            error => {
-              reject(error);
-            }
-          );
-        });
-      });
-  }
-
-=======
->>>>>>> 674e80ee
   /**
    * Move a file to a given path.
    *
