--- conflicted
+++ resolved
@@ -15,10 +15,6 @@
 
 export interface ActivatedShortcutOptions {
   clear?: boolean;
-}
-
-export interface ActivatedShortcutOptions {
-    clear?: boolean;
 }
 
 /**
@@ -122,17 +118,6 @@
     return;
   }
 
-<<<<<<< HEAD
-    /**
-     * Remove shortcuts based on identifiers
-     * @param {string|string[]} persistentIdentifiers Specify which shortcut(s) to delete by their persistent identifiers
-     * @return Promise<void>
-     */
-    @Cordova()
-    remove(persistentIdentifiers: string | string[]): Promise<void> {
-        return;
-    }
-=======
   /**
    * Remove shortcuts based on identifiers
    * @param {string|string[]} persistentIdentifiers Specify which shortcut(s) to delete by their persistent identifiers
@@ -142,7 +127,6 @@
   remove(persistentIdentifiers: string | string[]): Promise<void> {
     return;
   }
->>>>>>> 674e80ee
 
   /**
    * Remove all shortcuts from the application
@@ -153,18 +137,6 @@
     return;
   }
 
-<<<<<<< HEAD
-    /**
-     * Get the current clicked user activity, and return `null` if none
-     * @param {ActivatedShortcutOptions|null} options Options to specify for getting the shortcut
-     * @param {boolean} options.clear Clear the currently activated shortcut, defaults to true
-     * @return Promise<SiriShortcut|null>
-     */
-    @Cordova()
-    getActivatedShortcut(options?: ActivatedShortcutOptions): Promise<SiriShortcut | null> {
-        return;
-    }
-=======
   /**
    * Get the current clicked user activity, and return `null` if none
    * @param {ActivatedShortcutOptions|null} options Options to specify for getting the shortcut
@@ -175,5 +147,4 @@
   getActivatedShortcut(options?: ActivatedShortcutOptions): Promise<SiriShortcut | null> {
     return;
   }
->>>>>>> 674e80ee
 }