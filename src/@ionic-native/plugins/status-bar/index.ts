import { Injectable } from '@angular/core';
import {
  Cordova,
  CordovaProperty,
  IonicNativePlugin,
  Plugin
} from '@ionic-native/core';

/**
 * @name Status Bar
 * @description
 * Manage the appearance of the native status bar.
 *
 * Requires Cordova plugin: `cordova-plugin-statusbar`. For more info, please see the [StatusBar plugin docs](https://github.com/apache/cordova-plugin-statusbar).
 *
 * @usage
 * ```typescript
 * import { StatusBar } from '@ionic-native/status-bar/ngx';
 *
 * constructor(private statusBar: StatusBar) { }
 *
 * ...
 *
 * // let status bar overlay webview
 * this.statusBar.overlaysWebView(true);
 *
 * // set status bar to white
 * this.statusBar.backgroundColorByHexString('#ffffff');
 * ```
 *
 */
@Plugin({
  pluginName: 'StatusBar',
  plugin: 'cordova-plugin-statusbar',
  pluginRef: 'StatusBar',
  repo: 'https://github.com/apache/cordova-plugin-statusbar',
  platforms: ['Android', 'iOS', 'Windows']
})
@Injectable()
export class StatusBar extends IonicNativePlugin {
  /**
   * Whether the StatusBar is currently visible or not.
   */
  @CordovaProperty()
  isVisible: boolean;

  /**
   * Set whether the status bar overlays the main app view. The default
   * is true.
   *
   * @param {boolean} doesOverlay  Whether the status bar overlays the main app view.
   */
  @Cordova({
    sync: true
  })
  overlaysWebView(doesOverlay: boolean) {}

  /**
   * Use the default statusbar (dark text, for light backgrounds).
   */
  @Cordova({
    sync: true
  })
  styleDefault() {}

  /**
   * Use the lightContent statusbar (light text, for dark backgrounds).
   */
  @Cordova({
    sync: true
  })
  styleLightContent() {}

  /**
   * Use the blackTranslucent statusbar (light text, for dark backgrounds).
   */
  @Cordova({
    sync: true
  })
  styleBlackTranslucent() {}

  /**
   * Use the blackOpaque statusbar (light text, for dark backgrounds).
   */
  @Cordova({
    sync: true
  })
  styleBlackOpaque() {}

  /**
   * Set the status bar to a specific named color. Valid options:
   * black, darkGray, lightGray, white, gray, red, green, blue, cyan, yellow, magenta, orange, purple, brown.
   *
   * iOS note: you must call StatusBar.overlaysWebView(false) to enable color changing.
   *
   * @param {string} colorName  The name of the color (from above)
   */
  @Cordova({
    sync: true
  })
  backgroundColorByName(colorName: string) {}

  /**
   * Set the status bar to a specific hex color (CSS shorthand supported!).
   *
   * iOS note: you must call StatusBar.overlaysWebView(false) to enable color changing.
   *
   * @param {string} hexString  The hex value of the color.
   */
  @Cordova({
    sync: true
  })
  backgroundColorByHexString(hexString: string) {}

  /**
   * Hide the StatusBar
   */
  @Cordova({
    sync: true
  })
  hide() {}

  /**
   * Show the StatusBar
   */
  @Cordova({
    sync: true
  })
  show() {}
<<<<<<< HEAD

  /**
   * Whether the StatusBar is currently visible or not.
   */
  @CordovaProperty
  isVisible: boolean;
=======
>>>>>>> 674e80ee
}<|MERGE_RESOLUTION|>--- conflicted
+++ resolved
@@ -127,13 +127,4 @@
     sync: true
   })
   show() {}
-<<<<<<< HEAD
-
-  /**
-   * Whether the StatusBar is currently visible or not.
-   */
-  @CordovaProperty
-  isVisible: boolean;
-=======
->>>>>>> 674e80ee
 }