--- conflicted
+++ resolved
@@ -184,15 +184,6 @@
  * @hidden
  */
 export class ContactName implements IContactName {
-<<<<<<< HEAD
-  constructor(public formatted?: string,
-              public familyName?: string,
-              public givenName?: string,
-              public middleName?: string,
-              public honorificPrefix?: string,
-              public honorificSuffix?: string) {
-  }
-=======
   constructor(
     public formatted?: string,
     public familyName?: string,
@@ -201,7 +192,6 @@
     public honorificPrefix?: string,
     public honorificSuffix?: string
   ) {}
->>>>>>> a3c46216
 }
 
 export interface IContactField {
@@ -217,18 +207,11 @@
  * @hidden
  */
 export class ContactField implements IContactField {
-<<<<<<< HEAD
-  constructor(public type?: string,
-              public value?: string,
-              public pref?: boolean) {
-  }
-=======
   constructor(
     public type?: string,
     public value?: string,
     public pref?: boolean
   ) {}
->>>>>>> a3c46216
 }
 
 export interface IContactAddress {
@@ -254,17 +237,6 @@
  * @hidden
  */
 export class ContactAddress implements IContactAddress {
-<<<<<<< HEAD
-  constructor(public pref?: boolean,
-              public type?: string,
-              public formatted?: string,
-              public streetAddress?: string,
-              public locality?: string,
-              public region?: string,
-              public postalCode?: string,
-              public country?: string) {
-  }
-=======
   constructor(
     public pref?: boolean,
     public type?: string,
@@ -275,7 +247,6 @@
     public postalCode?: string,
     public country?: string
   ) {}
->>>>>>> a3c46216
 }
 
 export interface IContactOrganization {
@@ -295,14 +266,6 @@
  * @hidden
  */
 export class ContactOrganization implements IContactOrganization {
-<<<<<<< HEAD
-  constructor(public type?: string,
-              public name?: string,
-              public department?: string,
-              public title?: string,
-              public pref?: boolean) {
-  }
-=======
   constructor(
     public type?: string,
     public name?: string,
@@ -310,7 +273,6 @@
     public title?: string,
     public pref?: boolean
   ) {}
->>>>>>> a3c46216
 }
 
 /** Search options to filter navigator.contacts.  */
@@ -331,20 +293,12 @@
  * @hidden
  */
 export class ContactFindOptions implements IContactFindOptions {
-<<<<<<< HEAD
-  constructor(public filter?: string,
-              public multiple?: boolean,
-              public desiredFields?: string[],
-              public hasPhoneNumber?: boolean) {
-  }
-=======
   constructor(
     public filter?: string,
     public multiple?: boolean,
     public desiredFields?: string[],
     public hasPhoneNumber?: boolean
   ) {}
->>>>>>> a3c46216
 }
 
 /**
