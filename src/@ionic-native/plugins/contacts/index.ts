--- conflicted
+++ resolved
@@ -107,24 +107,6 @@
   @InstanceProperty() categories: IContactField[];
   @InstanceProperty() urls: IContactField[];
   private _objectInstance: any;
-<<<<<<< HEAD
-  @InstanceProperty id: string;
-  @InstanceProperty rawId: string;
-  @InstanceProperty displayName: string;
-  @InstanceProperty name: IContactName;
-  @InstanceProperty nickname: string;
-  @InstanceProperty phoneNumbers: IContactField[];
-  @InstanceProperty emails: IContactField[];
-  @InstanceProperty addresses: IContactAddress[];
-  @InstanceProperty ims: IContactField[];
-  @InstanceProperty organizations: IContactOrganization[];
-  @InstanceProperty birthday: Date;
-  @InstanceProperty note: string;
-  @InstanceProperty photos: IContactField[];
-  @InstanceProperty categories: IContactField[];
-  @InstanceProperty urls: IContactField[];
-=======
->>>>>>> 674e80ee
 
   [key: string]: any;
 
