import { Injectable } from '@angular/core';
import { Cordova, IonicNativePlugin, Plugin } from '@ionic-native/core';

export interface ILocalNotification {

  /**
   * A unique identifier required to clear, cancel, update or retrieve the local notification in the future
   * Default: 0
   */
  id?: number;

  /**
   * First row of the notification
   * Default: Empty string (iOS) or the app name (Android)
   */
  title?: string;

  /**
   * Second row of the notification
   * Default: Empty string
   */
  text?: string;

  /**
   * The interval at which to reschedule the local notification. That can be a value of second, minute, hour, day, week, month or year
   * Default: 0 (which means that the system triggers the local notification once)
   */
  every?: string;

  /**
   * The date and time when the system should deliver the local notification. If the specified value is nil or is a date in the past, the local notification is delivered immediately.
   * Default: now ~ new Date()
   */
  at?: any;
  firstAt?: any;

  /**
   * The number currently set as the badge of the app icon in Springboard (iOS) or at the right-hand side of the local notification (Android)
   * Default: 0 (which means don't show a number)
   */
  badge?: number;

  /**
   * Uri of the file containing the sound to play when an alert is displayed
   * Default: res://platform_default
   */
  sound?: string;

  /**
   * Arbitrary data, objects will be encoded to JSON string
   * Default: null
   */
  data?: any;

  /**
   * ANDROID ONLY
   * Uri of the icon that is shown in the ticker and notification
   * Default: res://icon
   */
  icon?: string;

  /**
   * ANDROID ONLY
   * Uri of the resource (only res://) to use in the notification layouts. Different classes of devices may return different sizes
   * Default: res://ic_popup_reminder
   */
  smallIcon?: string;

  /**
   * ANDROID ONLY
   * RGB value for the background color of the smallIcon.
   * Default: Androids COLOR_DEFAULT, which will vary based on Android version.
   */
  color?: string;


  /**
   * ANDROID ONLY
   * Ongoing notifications differ from regular notifications in the following ways:
   * - They are sorted above the regular notifications in the notification panel
   * - They do not have an 'X' close button, and are not affected by the "Clear all" button
   * Default: false
   */
  ongoing?: boolean;

  /**
   * ANDROID ONLY
   * ARGB value that you would like the LED on the device to blink
   * Default: FFFFFF
   */
  led?: string;

  /**
   * Notification priority.
   */
  priority?: number;

  /**
   * Is a silent notification
   */
  silent?: boolean;
}

/**
 * @name Local Notifications
 * @description
 * This plugin allows you to display local notifications on the device
 *
 * @usage
 * ```typescript
 * import { LocalNotifications } from '@ionic-native/local-notifications';
 *
 *
 * constructor(private localNotifications: LocalNotifications) { }
 *
 * ...
 *
 *
 * // Schedule a single notification
 * this.localNotifications.schedule({
 *   id: 1,
 *   text: 'Single ILocalNotification',
 *   sound: isAndroid? 'file://sound.mp3': 'file://beep.caf',
 *   data: { secret: key }
 * });
 *
 *
 * // Schedule multiple notifications
 * this.localNotifications.schedule([{
 *    id: 1,
 *    text: 'Multi ILocalNotification 1',
 *    sound: isAndroid ? 'file://sound.mp3': 'file://beep.caf',
 *    data: { secret:key }
 *   },{
 *    id: 2,
 *    title: 'Local ILocalNotification Example',
 *    text: 'Multi ILocalNotification 2',
 *    icon: 'http://example.com/icon.png'
 * }]);
 *
 *
 * // Schedule delayed notification
 * this.localNotifications.schedule({
 *    text: 'Delayed ILocalNotification',
 *    at: new Date(new Date().getTime() + 3600),
 *    led: 'FF0000',
 *    sound: null
 * });
 * ```
 * @interfaces
 * ILocalNotification
 */
@Plugin({
  pluginName: 'LocalNotifications',
  plugin: 'cordova-plugin-local-notification',
  pluginRef: 'cordova.plugins.notification.local',
  repo: 'https://github.com/katzer/cordova-plugin-local-notifications',
  platforms: ['Android', 'iOS', 'Windows']
})
@Injectable()
export class LocalNotifications extends IonicNativePlugin {

  /**
   * Schedules a single or multiple notifications
   * @param options {Notification | Array<ILocalNotification>} optional
   */
  @Cordova({
    sync: true
  })
  schedule(options?: ILocalNotification | Array<ILocalNotification>): void {
  }

  /**
   * Updates a previously scheduled notification. Must include the id in the options parameter.
   * @param options {ILocalNotification} optional
   */
  @Cordova({
    sync: true
  })
  update(options?: ILocalNotification): void {
  }

  /**
   * Clears single or multiple notifications
   * @param notificationId {any} A single notification id, or an array of notification ids.
   * @returns {Promise<any>} Returns a promise when the notification had been cleared
   */
  @Cordova()
  clear(notificationId: any): Promise<any> {
    return;
  }

  /**
   * Clears all notifications
   * @returns {Promise<any>} Returns a promise when all notifications have cleared
   */
  @Cordova({
    successIndex: 0,
    errorIndex: 2
  })
  clearAll(): Promise<any> {
    return;
  }

  /**
   * Cancels single or multiple notifications
   * @param notificationId {any} A single notification id, or an array of notification ids.
   * @returns {Promise<any>} Returns a promise when the notification is canceled
   */
  @Cordova()
  cancel(notificationId: any): Promise<any> {
    return;
  }

  /**
   * Cancels all notifications
   * @returns {Promise<any>} Returns a promise when all notifications are canceled
   */
  @Cordova({
    successIndex: 0,
    errorIndex: 2
  })
  cancelAll(): Promise<any> {
    return;
  }

  /**
   * Checks presence of a notification
   * @param notificationId {number}
   * @returns {Promise<boolean>}
   */
  @Cordova()
  isPresent(notificationId: number): Promise<boolean> {
    return;
  }

  /**
   * Checks is a notification is scheduled
   * @param notificationId {number}
   * @returns {Promise<boolean>}
   */
  @Cordova()
  isScheduled(notificationId: number): Promise<boolean> {
    return;
  }

  /**
   * Checks if a notification is triggered
   * @param notificationId {number}
   * @returns {Promise<boolean>}
   */
  @Cordova()
  isTriggered(notificationId: number): Promise<boolean> {
    return;
  }

  /**
   * Get all the notification ids
   * @returns {Promise<Array<number>>}
   */
  @Cordova()
  getAllIds(): Promise<Array<number>> {
    return;
  }

  /**
   * Get the ids of triggered notifications
   * @returns {Promise<Array<number>>}
   */
  @Cordova()
  getTriggeredIds(): Promise<Array<number>> {
    return;
  }

  /**
   * Get the ids of scheduled notifications
   * @returns {Promise<Array<number>>} Returns a promise
   */
  @Cordova()
  getScheduledIds(): Promise<Array<number>> {
    return;
  }

  /**
   * Get a notification object
   * @param notificationId {any} The id of the notification to get
   * @returns {Promise<ILocalNotification>}
   */
  @Cordova()
  get(notificationId: any): Promise<ILocalNotification> {
    return;
  }

  /**
   * Get a scheduled notification object
   * @param notificationId {any} The id of the notification to get
   * @returns {Promise<ILocalNotification>}
   */
  @Cordova()
  getScheduled(notificationId: any): Promise<ILocalNotification> {
    return;
  }

  /**
   * Get a triggered notification object
   * @param notificationId The id of the notification to get
   * @returns {Promise<ILocalNotification>}
   */
  @Cordova()
  getTriggered(notificationId: any): Promise<ILocalNotification> {
    return;
  }

  /**
   * Get all notification objects
   * @returns {Promise<Array<ILocalNotification>>}
   */
  @Cordova()
  getAll(): Promise<Array<ILocalNotification>> {
    return;
  }

  /**
   * Get all scheduled notification objects
   * @returns {Promise<Array<ILocalNotification>>}
   */
  @Cordova()
  getAllScheduled(): Promise<Array<ILocalNotification>> {
    return;
  }

  /**
   * Get all triggered notification objects
   * @returns {Promise<Array<ILocalNotification>>}
   */
  @Cordova()
  getAllTriggered(): Promise<Array<ILocalNotification>> {
    return;
  }

  /**
   * Request permission to show notifications if not already granted.
   * @returns {Promise<boolean>}
   */
  @Cordova()
<<<<<<< HEAD
  registerPermission(): Promise<boolean> {
    return;
  }
=======
  requestPermission(): Promise<boolean> { return; }
>>>>>>> a3f63a61

  /**
   * Informs if the app has the permission to show notifications.
   * @returns {Promise<boolean>}
   */
  @Cordova()
  hasPermission(): Promise<boolean> {
    return;
  }


  /**
   * Sets a callback for a specific event
   * @param eventName The name of the event. Available events: schedule, trigger, click, update, clear, clearall, cancel, cancelall
   * @param callback Call back function. All events return notification and state parameter. clear and clearall return state parameter only.
   */
  @Cordova({
    sync: true
  })
  on(eventName: string, callback: any): void {
  }

  /**
   * Removes a callback of a specific event
   * @param eventName The name of the event. Available events: schedule, trigger, click, update, clear, clearall, cancel, cancelall
   * @param callback Call back function. All events return notification and state parameter. clear and clearall return state parameter only.
   */
  @Cordova({
    sync: true
  })
  un(eventName: string, callback: any): void {
  }


}<|MERGE_RESOLUTION|>--- conflicted
+++ resolved
@@ -343,13 +343,7 @@
    * @returns {Promise<boolean>}
    */
   @Cordova()
-<<<<<<< HEAD
-  registerPermission(): Promise<boolean> {
-    return;
-  }
-=======
   requestPermission(): Promise<boolean> { return; }
->>>>>>> a3f63a61
 
   /**
    * Informs if the app has the permission to show notifications.
