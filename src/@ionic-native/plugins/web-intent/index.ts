--- conflicted
+++ resolved
@@ -111,16 +111,12 @@
    * @returns {Promise<any>}
    */
   @Cordova()
-<<<<<<< HEAD
-  startActivity(options: { action: any, url: string, type?: string }): Promise<any> {
-=======
   startActivity(options: {
     action: any;
     extras?: any;
     url: string;
     type?: string;
   }): Promise<any> {
->>>>>>> f1bf2fa1
     return;
   }
 
