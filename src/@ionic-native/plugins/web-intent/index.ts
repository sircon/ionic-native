--- conflicted
+++ resolved
@@ -39,112 +39,71 @@
    * Convenience constant for actions
    * @type {string}
    */
-<<<<<<< HEAD
   @CordovaProperty()
   ACTION_SEND: string;
-=======
-  @CordovaProperty ACTION_SEND: string;
->>>>>>> 9cc3d8fd
-
-  /**
-   * Convenience constant for actions
-   * @type {string}
-   */
-<<<<<<< HEAD
+
+  /**
+   * Convenience constant for actions
+   * @type {string}
+   */
   @CordovaProperty()
   ACTION_VIEW: string;
-=======
-  @CordovaProperty ACTION_VIEW: string;
->>>>>>> 9cc3d8fd
-
-  /**
-   * Convenience constant for extras
-   * @type {string}
-   */
-<<<<<<< HEAD
+
+  /**
+   * Convenience constant for extras
+   * @type {string}
+   */
   @CordovaProperty()
   EXTRA_TEXT: string;
-=======
-  @CordovaProperty EXTRA_TEXT: string;
->>>>>>> 9cc3d8fd
-
-  /**
-   * Convenience constant for extras
-   * @type {string}
-   */
-<<<<<<< HEAD
+
+  /**
+   * Convenience constant for extras
+   * @type {string}
+   */
   @CordovaProperty()
   EXTRA_SUBJECT: string;
-=======
-  @CordovaProperty EXTRA_SUBJECT: string;
->>>>>>> 9cc3d8fd
-
-  /**
-   * Convenience constant for extras
-   * @type {string}
-   */
-<<<<<<< HEAD
+
+  /**
+   * Convenience constant for extras
+   * @type {string}
+   */
   @CordovaProperty()
   EXTRA_STREAM: string;
-=======
-  @CordovaProperty EXTRA_STREAM: string;
->>>>>>> 9cc3d8fd
-
-  /**
-   * Convenience constant for extras
-   * @type {string}
-   */
-<<<<<<< HEAD
+
+  /**
+   * Convenience constant for extras
+   * @type {string}
+   */
   @CordovaProperty()
   EXTRA_EMAIL: string;
-=======
-  @CordovaProperty EXTRA_EMAIL: string;
->>>>>>> 9cc3d8fd
-
-  /**
-   * Convenience constant for actions
-   * @type {string}
-   */
-<<<<<<< HEAD
+
+  /**
+   * Convenience constant for actions
+   * @type {string}
+   */
   @CordovaProperty()
   ACTION_CALL: string;
-=======
-  @CordovaProperty ACTION_CALL: string;
->>>>>>> 9cc3d8fd
-
-  /**
-   * Convenience constant for actions
-   * @type {string}
-   */
-<<<<<<< HEAD
+
+  /**
+   * Convenience constant for actions
+   * @type {string}
+   */
   @CordovaProperty()
   ACTION_SENDTO: string;
-=======
-  @CordovaProperty ACTION_SENDTO: string;
->>>>>>> 9cc3d8fd
-
-  /**
-   * Convenience constant for actions
-   * @type {string}
-   */
-<<<<<<< HEAD
+
+  /**
+   * Convenience constant for actions
+   * @type {string}
+   */
   @CordovaProperty()
   ACTION_GET_CONTENT: string;
-=======
-  @CordovaProperty ACTION_GET_CONTENT: string;
->>>>>>> 9cc3d8fd
-
-  /**
-   * Convenience constant for actions
-   * @type {string}
-   */
-<<<<<<< HEAD
+
+  /**
+   * Convenience constant for actions
+   * @type {string}
+   */
   @CordovaProperty()
   ACTION_PICK: string;
-
-=======
-  @CordovaProperty ACTION_PICK: string;
->>>>>>> 9cc3d8fd
 
   /**
    * Launches an Android intent
@@ -152,15 +111,7 @@
    * @returns {Promise<any>}
    */
   @Cordova()
-<<<<<<< HEAD
   startActivity(options: { action: any, url: string, type?: string }): Promise<any> {
-=======
-  startActivity(options: {
-    action: any;
-    url: string;
-    type?: string;
-  }): Promise<any> {
->>>>>>> 9cc3d8fd
     return;
   }
 
@@ -170,15 +121,7 @@
    * @returns {Promise<any>}
    */
   @Cordova()
-<<<<<<< HEAD
   startActivityForResult(options: { action: any, url: string, type?: string }): Promise<any> {
-=======
-  startActivityForResult(options: {
-    action: any;
-    url: string;
-    type?: string;
-  }): Promise<any> {
->>>>>>> 9cc3d8fd
     return;
   }
 
@@ -227,13 +170,7 @@
    * @returns {Promise<any>}
    */
   @Cordova()
-<<<<<<< HEAD
   sendBroadcast(options: { action: string, extras?: { option: boolean } }): Promise<any> {
-=======
-  sendBroadcast(options: {
-    action: string;
-    extras?: { option: boolean };
-  }): Promise<any> {
     return;
   }
 
@@ -247,7 +184,6 @@
     action: string;
     extras?: { option: boolean };
   }): Promise<any> {
->>>>>>> 9cc3d8fd
     return;
   }
 
@@ -256,45 +192,29 @@
    * @param filters {any}
    */
   @Cordova({ sync: true })
-<<<<<<< HEAD
   registerBroadcastReceiver(filters: any): void {
   }
-=======
-  registerBroadcastReceiver(filters: any): void {}
->>>>>>> 9cc3d8fd
 
   /**
    * Unregisters a broadcast receiver
    */
   @Cordova({ sync: true })
-<<<<<<< HEAD
   unregisterBroadcastReceiver(): void {
   }
-=======
-  unregisterBroadcastReceiver(): void {}
->>>>>>> 9cc3d8fd
 
   /**
    * Returns the content of the intent used whenever the application activity is launched
    */
   @Cordova({ sync: true })
-<<<<<<< HEAD
   onIntent(): void {
   }
-=======
-  onIntent(): void {}
->>>>>>> 9cc3d8fd
 
   /**
    *
    */
   @Cordova({ sync: true })
-<<<<<<< HEAD
   onActivityResult(): void {
   }
-=======
-  onActivityResult(): void {}
->>>>>>> 9cc3d8fd
 
   /**
    * @returns {Promise<any>}
@@ -303,8 +223,5 @@
   getIntent(): Promise<any> {
     return;
   }
-<<<<<<< HEAD
-
-=======
->>>>>>> 9cc3d8fd
+
 }