--- conflicted
+++ resolved
@@ -160,13 +160,9 @@
   @Cordova({
     observable: true
   })
-<<<<<<< HEAD
-  onIntent(): Observable<string> { return; };
-=======
-  onNewIntent(): Observable<string> {
-    return;
-  }
->>>>>>> 0b1e8f9b
+  onIntent(): Observable<string> {
+    return;
+  }
 
   /**
    * Sends a custom intent passing optional extras
@@ -208,23 +204,6 @@
   unregisterBroadcastReceiver(): void {}
 
   /**
-<<<<<<< HEAD
-  *
-  */
-=======
-   * Returns the content of the intent used whenever the application activity is launched
-   */
-  @Cordova({ sync: true })
-  onIntent(): void {}
-
-  /**
-   *
-   */
->>>>>>> 0b1e8f9b
-  @Cordova({ sync: true })
-  onActivityResult(): void {}
-
-  /**
    * @returns {Promise<any>}
    */
   @Cordova()
