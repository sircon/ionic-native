import { Injectable } from '@angular/core';
import { Cordova, IonicNativePlugin, Plugin } from '@ionic-native/core';
import { Observable } from 'rxjs/Observable';

export interface BatteryStatusResponse {
  /**
   * The battery charge percentage
   */
  level: number;

  /**
   * A boolean that indicates whether the device is plugged in
   */
  isPlugged: boolean;
}

/**
 * @name Battery Status
 * @description
 * Requires Cordova plugin: cordova-plugin-batterystatus. For more info, please see the [BatteryStatus plugin docs](https://github.com/apache/cordova-plugin-battery-status).
 *
 * @usage
 * ```typescript
 * import { BatteryStatus } from '@ionic-native/battery-status';
 *
 * constructor(private batteryStatus: BatteryStatus) { }
 *
 * ...
 *
 *
 * // watch change in battery status
 * const subscription = this.batteryStatus.onChange().subscribe(status => {
 *    console.log(status.level, status.isPlugged);
 * });
 *
 * // stop watch
 * subscription.unsubscribe();
 *
 * ```
 * @interfaces
 * BatteryStatusResponse
 */
@Plugin({
  pluginName: 'BatteryStatus',
  plugin: 'cordova-plugin-battery-status',
  pluginRef: 'navigator.battery',
  repo: 'https://github.com/apache/cordova-plugin-battery-status',
  platforms: ['iOS', 'Android', 'Windows', 'Browser']
})
@Injectable()
export class BatteryStatus extends IonicNativePlugin {
  /**
   * Watch the change in battery level
   * @returns {Observable<BatteryStatusResponse>} Returns an observable that pushes a status object
   */
  @Cordova({
    eventObservable: true,
    event: 'batterystatus'
  })
  onChange(): Observable<BatteryStatusResponse> {
    return;
  }

  /**
   * Watch when the battery level goes low
   * @returns {Observable<BatteryStatusResponse>} Returns an observable that pushes a status object
   */
  @Cordova({
    eventObservable: true,
    event: 'batterylow'
  })
  onLow(): Observable<BatteryStatusResponse> {
    return;
  }

  /**
   * Watch when the battery level goes to critial
   * @returns {Observable<BatteryStatusResponse>} Returns an observable that pushes a status object
   */
  @Cordova({
    eventObservable: true,
    event: 'batterycritical'
  })
  onCritical(): Observable<BatteryStatusResponse> {
    return;
  }
<<<<<<< HEAD

=======
>>>>>>> 9cc3d8fd
}<|MERGE_RESOLUTION|>--- conflicted
+++ resolved
@@ -84,8 +84,4 @@
   onCritical(): Observable<BatteryStatusResponse> {
     return;
   }
-<<<<<<< HEAD
-
-=======
->>>>>>> 9cc3d8fd
 }