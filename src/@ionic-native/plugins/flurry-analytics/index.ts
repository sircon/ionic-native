--- conflicted
+++ resolved
@@ -1,7 +1,3 @@
-<<<<<<< HEAD
-import { checkAvailability, CordovaInstance, IonicNativePlugin, Plugin } from '@ionic-native/core';
-=======
->>>>>>> a3c46216
 import { Injectable } from '@angular/core';
 import {
   checkAvailability,
@@ -85,13 +81,7 @@
  * @hidden
  */
 export class FlurryAnalyticsObject {
-<<<<<<< HEAD
-
-  constructor(private _objectInstance: any) {
-  }
-=======
   constructor(private _objectInstance: any) {}
->>>>>>> a3c46216
 
   /**
    * This function set the Event
