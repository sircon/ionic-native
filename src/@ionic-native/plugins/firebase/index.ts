--- conflicted
+++ resolved
@@ -190,10 +190,6 @@
    * @param cacheExpirationSeconds {number}
    * @return {Promise<any>}
    */
-<<<<<<< HEAD
-  @Cordova()
-  fetch(cacheExpirationSeconds?: number): Promise<any> { return; }
-=======
   @Cordova({
     successIndex: 1,
     errorIndex: 2
@@ -201,7 +197,6 @@
   fetch(cacheExpirationSeconds?: number): Promise<any> {
     return;
   }
->>>>>>> 3d081b5f
 
   /**
    * Activate the Remote Config fetched config
@@ -218,10 +213,6 @@
    * @param [namespace] {string}
    * @return {Promise<any>}
    */
-<<<<<<< HEAD
-  @Cordova()
-  getValue(key: string, namespace?: string): Promise<any> { return; }
-=======
   @Cordova({
     successIndex: 2,
     errorIndex: 3
@@ -229,7 +220,6 @@
   getValue(key: string, namespace?: string): Promise<any> {
     return;
   }
->>>>>>> 3d081b5f
 
   /**
    * Retrieve a Remote Config byte array
@@ -276,10 +266,7 @@
   @Cordova({
     platforms: ['Android']
   })
-<<<<<<< HEAD
-  setDefaults(defaults: any, namespace?: string): Promise<any> { return; }
-=======
-  setDefaults(defaults: any, namespace: string): Promise<any> {
+  setDefaults(defaults: any, namespace?: string): Promise<any> {
     return;
   }
 
@@ -309,7 +296,6 @@
   verifyPhoneNumber(phoneNumber: string, timeoutDuration: number): Promise<any> {
     return;
   }
->>>>>>> 3d081b5f
 
   /**
    * Allows the user to enable/disable analytics collection
