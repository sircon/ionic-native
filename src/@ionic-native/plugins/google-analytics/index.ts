import { Injectable } from '@angular/core';
import { Cordova, IonicNativePlugin, Plugin } from '@ionic-native/core';

/**
 * @name Google Analytics
 * @description
 * This plugin connects to Google's native Universal Analytics SDK
 * Prerequisites:
 * - A Cordova 3.0+ project for iOS and/or Android
 * - A Mobile App property through the Google Analytics Admin Console
 * - (Android) Google Play Services SDK installed via [Android SDK Manager](https://developer.android.com/sdk/installing/adding-packages.html)
 * @usage
 * ```typescript
 * import { GoogleAnalytics } from '@ionic-native/google-analytics';
 *
 * constructor(private ga: GoogleAnalytics) { }
 *
 * ...
 *
 * this.ga.startTrackerWithId('YOUR_TRACKER_ID')
 *    .then(() => {
 *      console.log('Google analytics is ready now');
        this.ga.trackView('test');
 *      // Tracker is ready
 *      // You can now track pages or set additional information such as AppVersion or UserId
 *    })
 *    .catch(e => console.log('Error starting GoogleAnalytics', e));
 *
 *
 * ```
 */
@Plugin({
  pluginName: 'GoogleAnalytics',
  plugin: 'cordova-plugin-google-analytics',
  pluginRef: 'ga',
  repo: 'https://github.com/danwilson/google-analytics-plugin',
  platforms: ['Android', 'Browser', 'iOS', 'Windows Phone 8']
})
@Injectable()
export class GoogleAnalytics extends IonicNativePlugin {
  /**
   * In your 'deviceready' handler, set up your Analytics tracker.
   * https://developers.google.com/analytics/devguides/collection/analyticsjs/
   * @param {string}  id  Your Google Analytics Mobile App property
   * @param {number} interval Optional dispatch period in seconds. Defaults to 30.
   * @returns {Promise<any>}
   */
  @Cordova({
    successIndex: 2,
    errorIndex: 3
  })
  startTrackerWithId(id: string, interval?: number): Promise<any> {
    return;
  }

  /**
   * Enabling Advertising Features in Google Analytics allows you to take advantage of Remarketing, Demographics & Interests reports, and more
   * @param allow {boolean}
   * @returns {Promise<any>}
   */
  @Cordova()
  setAllowIDFACollection(allow: boolean): Promise<any> {
    return;
  }

  /**
   * Set a UserId
   * https://developers.google.com/analytics/devguides/collection/analyticsjs/user-id
   * @param {string} id User ID
   * @returns {Promise<any>}
   */
  @Cordova()
  setUserId(id: string): Promise<any> {
    return;
  }

  /**
   * Set a anonymize Ip address
   * @param anonymize {boolean} Set to true to anonymize the IP Address
   * @returns {Promise<any>}
   */
  @Cordova()
  setAnonymizeIp(anonymize: boolean): Promise<any> {
    return;
  }

  /**
   * Set the app version
   * @param appVersion {string} App version
   * @returns {Promise<any>}
   */
  @Cordova()
  setAppVersion(appVersion: string): Promise<any> {
    return;
  }
<<<<<<< HEAD
=======

  /**
   * Get a variable
   * @param key {string} Variable
   * @returns {Promise<any>}
   */
  @Cordova()
  getVar(key: string): Promise<any> {
    return;
  }

  /**
   * Set a variable
   * @param key {string} Variable
   * @param value {string} Parameter
   * @returns {Promise<any>}
   */
  @Cordova()
  setVar(key: string, value: string): Promise<any> {
    return;
  }
>>>>>>> 9cc3d8fd

  /**
   * Set OptOut
   * @param optout {boolean}
   * @returns {Promise<any>}
   */
  @Cordova()
  setOptOut(optout: boolean): Promise<any> {
    return;
  }

  /**
   * Enable verbose logging
   * @returns {Promise<any>}
   */
  @Cordova()
  debugMode(): Promise<any> {
    return;
  }

  /**
   * Track custom metric
   * @param key {number}
   * @param value {any}
   * @returns {Promise<any>}
   */
  @Cordova({
    successIndex: 2,
    errorIndex: 3
  })
  trackMetric(key: number, value?: number): Promise<any> {
    return;
  }

  /**
   * Track a screen
   * https://developers.google.com/analytics/devguides/collection/analyticsjs/screens
   *
   * @param title {string} Screen title
   * @param campaignUrl {string} Campaign url for measuring referrals
   * @param newSession {boolean} Set to true to create a new session
   * @returns {Promise<any>}
   */
  @Cordova({
    successIndex: 3,
    errorIndex: 4
  })
<<<<<<< HEAD
  trackView(title: string, campaignUrl?: string, newSession?: boolean): Promise<any> {
=======
  trackView(
    title: string,
    campaignUrl?: string,
    newSession?: boolean
  ): Promise<any> {
>>>>>>> 9cc3d8fd
    return;
  }

  /**
   * Add a Custom Dimension
   * https://developers.google.com/analytics/devguides/platform/customdimsmets
   * @param key {number}
   * @param value {string}
   * @returns {Promise<any>}
   */
  @Cordova()
  addCustomDimension(key: number, value: string): Promise<any> {
    return;
  }

  /**
   * Track an event
   * https://developers.google.com/analytics/devguides/collection/analyticsjs/events
   * @param category {string}
   * @param action {string}
   * @param label {string}
   * @param value {number}
   * @param newSession {boolean} Set to true to create a new session
   * @returns {Promise<any>}
   */
  @Cordova({
    successIndex: 5,
    errorIndex: 6
  })
<<<<<<< HEAD
  trackEvent(category: string, action: string, label?: string, value?: number, newSession?: boolean): Promise<any> {
=======
  trackEvent(
    category: string,
    action: string,
    label?: string,
    value?: number,
    newSession?: boolean
  ): Promise<any> {
>>>>>>> 9cc3d8fd
    return;
  }

  /**
   * Track an exception
   * @param description {string}
   * @param fatal {boolean}
   * @returns {Promise<any>}
   */
  @Cordova()
  trackException(description: string, fatal: boolean): Promise<any> {
    return;
  }

  /**
   * Track User Timing (App Speed)
   * @param category {string}
   * @param intervalInMilliseconds {number}
   * @param variable {string}
   * @param label {string}
   * @returns {Promise<any>}
   */
  @Cordova()
<<<<<<< HEAD
  trackTiming(category: string, intervalInMilliseconds: number, variable: string, label: string): Promise<any> {
=======
  trackTiming(
    category: string,
    intervalInMilliseconds: number,
    variable: string,
    label: string
  ): Promise<any> {
>>>>>>> 9cc3d8fd
    return;
  }

  /**
   * Add a Transaction (Ecommerce)
   * https://developers.google.com/analytics/devguides/collection/analyticsjs/ecommerce#addTrans
   * @param id {string}
   * @param affiliation {string}
   * @param revenue {number}
   * @param tax {number}
   * @param shipping {number}
   * @param currencyCode {string}
   * @returns {Promise<any>}
   */
  @Cordova()
<<<<<<< HEAD
  addTransaction(id: string, affiliation: string, revenue: number, tax: number, shipping: number, currencyCode: string): Promise<any> {
=======
  addTransaction(
    id: string,
    affiliation: string,
    revenue: number,
    tax: number,
    shipping: number,
    currencyCode: string
  ): Promise<any> {
>>>>>>> 9cc3d8fd
    return;
  }

  /**
   * Add a Transaction Item (Ecommerce)
   * https://developers.google.com/analytics/devguides/collection/analyticsjs/ecommerce#addItem
   * @param {string}  id
   * @param {string}  name
   * @param {string}  sku
   * @param {string}  category
   * @param {number}  price
   * @param {number}  quantity
   * @param {string}  currencyCode
   * @returns {Promise<any>}
   */
  @Cordova()
<<<<<<< HEAD
  addTransactionItem(id: string, name: string, sku: string, category: string, price: number, quantity: number, currencyCode: string): Promise<any> {
=======
  addTransactionItem(
    id: string,
    name: string,
    sku: string,
    category: string,
    price: number,
    quantity: number,
    currencyCode: string
  ): Promise<any> {
>>>>>>> 9cc3d8fd
    return;
  }

  /**
   * Enable/disable automatic reporting of uncaught exceptions
   * @param shouldEnable {boolean}
   * @returns {Promise<any>}
   */
  @Cordova()
  enableUncaughtExceptionReporting(shouldEnable: boolean): Promise<any> {
    return;
  }

  /**
   * Manually dispatch any data
   * @returns {Promise<any>}
   * @platform
   */
  @Cordova({
    platforms: ['Android', 'iOS', 'Windows']
  })
  dispatch(): Promise<any> {
    return;
  }
}<|MERGE_RESOLUTION|>--- conflicted
+++ resolved
@@ -93,8 +93,6 @@
   setAppVersion(appVersion: string): Promise<any> {
     return;
   }
-<<<<<<< HEAD
-=======
 
   /**
    * Get a variable
@@ -116,7 +114,6 @@
   setVar(key: string, value: string): Promise<any> {
     return;
   }
->>>>>>> 9cc3d8fd
 
   /**
    * Set OptOut
@@ -164,15 +161,11 @@
     successIndex: 3,
     errorIndex: 4
   })
-<<<<<<< HEAD
-  trackView(title: string, campaignUrl?: string, newSession?: boolean): Promise<any> {
-=======
   trackView(
     title: string,
     campaignUrl?: string,
     newSession?: boolean
   ): Promise<any> {
->>>>>>> 9cc3d8fd
     return;
   }
 
@@ -202,9 +195,6 @@
     successIndex: 5,
     errorIndex: 6
   })
-<<<<<<< HEAD
-  trackEvent(category: string, action: string, label?: string, value?: number, newSession?: boolean): Promise<any> {
-=======
   trackEvent(
     category: string,
     action: string,
@@ -212,7 +202,6 @@
     value?: number,
     newSession?: boolean
   ): Promise<any> {
->>>>>>> 9cc3d8fd
     return;
   }
 
@@ -236,16 +225,12 @@
    * @returns {Promise<any>}
    */
   @Cordova()
-<<<<<<< HEAD
-  trackTiming(category: string, intervalInMilliseconds: number, variable: string, label: string): Promise<any> {
-=======
   trackTiming(
     category: string,
     intervalInMilliseconds: number,
     variable: string,
     label: string
   ): Promise<any> {
->>>>>>> 9cc3d8fd
     return;
   }
 
@@ -261,9 +246,6 @@
    * @returns {Promise<any>}
    */
   @Cordova()
-<<<<<<< HEAD
-  addTransaction(id: string, affiliation: string, revenue: number, tax: number, shipping: number, currencyCode: string): Promise<any> {
-=======
   addTransaction(
     id: string,
     affiliation: string,
@@ -272,7 +254,6 @@
     shipping: number,
     currencyCode: string
   ): Promise<any> {
->>>>>>> 9cc3d8fd
     return;
   }
 
@@ -289,9 +270,6 @@
    * @returns {Promise<any>}
    */
   @Cordova()
-<<<<<<< HEAD
-  addTransactionItem(id: string, name: string, sku: string, category: string, price: number, quantity: number, currencyCode: string): Promise<any> {
-=======
   addTransactionItem(
     id: string,
     name: string,
@@ -301,7 +279,6 @@
     quantity: number,
     currencyCode: string
   ): Promise<any> {
->>>>>>> 9cc3d8fd
     return;
   }
 
