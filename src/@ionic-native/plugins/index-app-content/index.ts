import { Injectable } from '@angular/core';
import {
  Cordova,
  CordovaFunctionOverride,
  IonicNativePlugin,
  Plugin
} from '@ionic-native/core';
<<<<<<< HEAD
import { Observable } from 'rxjs/Observable';
=======
import { Observable } from 'rxjs';
>>>>>>> 674e80ee

export interface IndexItem {
  domain: string;
  identifier: string;
  title: string;
  description: string;

  /**
   * Url to image
   */
  url: string;

  /**
   * Item keywords
   */
  keywords?: string[];

  /**
   * Lifetime in minutes
   */
  lifetime?: number;
}

/**
 * @name Index App Content
 * @description
 * This plugin gives you a Javascript API to interact with Core Spotlight on iOS (=> iOS 9).
 * You can add, update and delete items to the spotlight search index.
 * Spotlight Search will include these items in the result list. You can deep-link the search results with your app.
 *
 * @usage
 * ```typescript
 * import { IndexAppContent } from '@ionic-native/index-app-content/ngx';
 *
 *
 * constructor(private indexAppContent: IndexAppContent) { }
 *
 * ...
 *
 * var items = [
 *      {
 *        domain: 'com.my.domain',
 *        identifier: '88asdf7dsf',
 *        title: 'Foo',
 *        description: 'Bar',
 *        url: 'http://location/of/my/image.jpg',
 *    },
 *    {
 *        domain: 'com.other.domain',
 *        identifier: '9asd67g6a',
 *        title: 'Baz',
 *        description: 'Woot',
 *        url: 'http://location/of/my/image2.jpg',
 *     }
 * ];
 *
 * this.indexAppContent.setItems(items)
 *   .then((res: any) => console.log(res))
 *   .catch((error: any) => console.error(error));
 *
 * ```
 */
@Plugin({
  pluginName: 'IndexAppContent',
  plugin: 'cordova-plugin-indexappcontent',
  pluginRef: 'window.plugins.indexAppContent',
  repo: 'https://github.com/johanblomgren/cordova-plugin-indexappcontent',
  platforms: ['iOS']
})
@Injectable()
export class IndexAppContent extends IonicNativePlugin {
  /**
   * The option to index app content might not be available at all due to device limitations or user settings.
   * Therefore it's highly recommended to check upfront if indexing is possible.
   * @return {Promise<boolean>} Returns a promise that resolves with true if indexing is available, false if not
   */
  @Cordova()
  isIndexingAvailable(): Promise<boolean> {
    return;
  }

  /**
   * Add or change items to spotlight index
   * @param {IndexItem[]} items Array of items to index
   * @return {Promise<any>} Returns if index set was successfully
   */
  @Cordova()
  setItems(items: IndexItem[]): Promise<any> {
    return;
  }

  /**
   * Clear all items stored for a given array of domains
   * @param {string[]} domains Array of domains to clear
   * @return {Promise<any>} Resolve if successfully
   */
  @Cordova()
  clearItemsForDomains(domains: string[]): Promise<any> {
    return;
  }

  /**
   * Clear all items stored for a given array of identifiers
   * @param {string[]} identifiers Array of identifiers to clear
   * @return {Promise<any>} Resolve if successfully
   */
  @Cordova()
  clearItemsForIdentifiers(identifiers: string[]): Promise<any> {
    return;
  }

  /**
   * If user taps on a search result in spotlight then the app will be launched.
   * You can register a Javascript handler to get informed when this happens.
   * @returns {Observable<any>} returns an observable that notifies you when he user presses on the home screen icon
   */
  @CordovaFunctionOverride()
  onItemPressed(): Observable<any> {
    return;
  }

  /**
   * You might want to avoid to update spotlight index too frequently.
   * Without calling this function a subsequent call to manipulate the index is only possible after 1440 minutes (= 24 hours)!
   * @param {number} intervalMinutes value => 0
   */
  @Cordova()
  setIndexingInterval(intervalMinutes: number) {
    return;
  }
}<|MERGE_RESOLUTION|>--- conflicted
+++ resolved
@@ -5,11 +5,7 @@
   IonicNativePlugin,
   Plugin
 } from '@ionic-native/core';
-<<<<<<< HEAD
-import { Observable } from 'rxjs/Observable';
-=======
 import { Observable } from 'rxjs';
->>>>>>> 674e80ee
 
 export interface IndexItem {
   domain: string;
