--- conflicted
+++ resolved
@@ -1,11 +1,6 @@
 import { Injectable } from '@angular/core';
-<<<<<<< HEAD
-import { Cordova, IonicNativePlugin, Plugin } from '@ionic-native/core';
+import { Cordova, CordovaFunctionOverride, IonicNativePlugin, Plugin } from '@ionic-native/core';
 import { Observable } from 'rxjs';
-=======
-import { Cordova, CordovaFunctionOverride, IonicNativePlugin, Plugin } from '@ionic-native/core';
-import { Observable } from 'rxjs/Observable';
->>>>>>> 3ed89696
 
 export interface IndexItem {
   domain: string;
@@ -89,13 +84,8 @@
 
   /**
    * Add or change items to spotlight index
-<<<<<<< HEAD
    * @param {Array<IndexItem>} items Array of items to index
    * @return {Promise<any>} Returns if index set was successfull
-=======
-   * @param {Array<IndexItem>} Array of items to index
-   * @return {Promise<any>} Returns if index set was successful
->>>>>>> 3ed89696
    */
   @Cordova()
   setItems(items: Array <IndexItem> ): Promise < any > {
@@ -104,13 +94,8 @@
 
   /**
    * Clear all items stored for a given array of domains
-<<<<<<< HEAD
    * @param {Array<string>} domains Array of domains to clear
    * @return {Promise<any>} Resolve if successfull
-=======
-   * @param {Array<string>} Array of domains to clear
-   * @return {Promise<any>} Resolve if successful
->>>>>>> 3ed89696
    */
   @Cordova()
   clearItemsForDomains(domains: Array <string> ): Promise < any > {
@@ -119,13 +104,8 @@
 
   /**
    * Clear all items stored for a given array of identifiers
-<<<<<<< HEAD
    * @param {Array<string>} identifiers Array of identifiers to clear
    * @return {Promise<any>} Resolve if successfull
-=======
-   * @param {Array<string>} Array of identifiers to clear
-   * @return {Promise<any>} Resolve if successful
->>>>>>> 3ed89696
    */
   @Cordova()
   clearItemsForIdentifiers(identifiers: Array < string > ): Promise < any > {
@@ -142,16 +122,6 @@
     return;
   }
 
- /**
-   * If user taps on a search result in spotlight then the app will be launched.
-   * You can register a Javascript handler to get informed when this happens.
-   * @returns {Observable<any>} returns an observable that notifies you when he user presses on the home screen icon
-   */
-  @CordovaFunctionOverride()
-  onItemPressed(): Observable<any> {
-    return;
-  }
-
   /**
    * You might want to avoid to update spotlight index too frequently.
    * Without calling this function a subsequent call to manipulate the index is only possible after 1440 minutes (= 24 hours)!
