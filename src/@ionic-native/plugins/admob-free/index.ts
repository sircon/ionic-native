--- conflicted
+++ resolved
@@ -1,14 +1,6 @@
-<<<<<<< HEAD
 import { Injectable } from '@angular/core';
 import { Cordova, IonicNativePlugin, Plugin } from '@ionic-native/core';
 import { fromEvent, Observable } from 'rxjs';
-=======
-import 'rxjs/add/observable/fromEvent';
-
-import { Injectable } from '@angular/core';
-import { Cordova, IonicNativePlugin, Plugin } from '@ionic-native/core';
-import { Observable } from 'rxjs/Observable';
->>>>>>> 348dbb85
 
 export interface AdMobFreeBannerConfig {
   /**
@@ -72,8 +64,156 @@
 }
 
 /**
-<<<<<<< HEAD
-=======
+ * @hidden
+ */
+@Plugin({
+  pluginName: 'AdMobFree',
+  plugin: 'cordova-plugin-admob-free',
+  pluginRef: 'admob.banner'
+})
+export class AdMobFreeBanner extends IonicNativePlugin {
+  /**
+   * Update config
+   * @param options
+   * @return {AdMobFreeBannerConfig}
+   */
+  @Cordova({ sync: true })
+  config(options: AdMobFreeBannerConfig): AdMobFreeBannerConfig {
+    return;
+  }
+
+  /**
+   * Hide the banner
+   * @return {Promise<any>}
+   */
+  @Cordova({ otherPromise: true })
+  hide(): Promise<any> {
+    return;
+  }
+
+  /**
+   * Create banner
+   * @return {Promise<any>}
+   */
+  @Cordova({ otherPromise: true })
+  prepare(): Promise<any> {
+    return;
+  }
+
+  /**
+   * Remove the banner
+   * @return {Promise<any>}
+   */
+  @Cordova({ otherPromise: true })
+  remove(): Promise<any> {
+    return;
+  }
+
+  /**
+   * Show the banner
+   * @return {Promise<any>}
+   */
+  @Cordova({ otherPromise: true })
+  show(): Promise<any> {
+    return;
+  }
+}
+
+/**
+ * @hidden
+ */
+@Plugin({
+  pluginName: 'AdMobFree',
+  plugin: 'cordova-plugin-admob-free',
+  pluginRef: 'admob.interstitial'
+})
+export class AdMobFreeInterstitial extends IonicNativePlugin {
+  /**
+   * Update config
+   * @param options
+   * @return {AdMobFreeInterstitialConfig}
+   */
+  @Cordova({ sync: true })
+  config(options: AdMobFreeInterstitialConfig): AdMobFreeInterstitialConfig {
+    return;
+  }
+
+  /**
+   * Check if interstitial is ready
+   * @return {Promise<any>}
+   */
+  @Cordova({ otherPromise: true })
+  isReady(): Promise<any> {
+    return;
+  }
+
+  /**
+   * Prepare interstitial
+   * @return {Promise<any>}
+   */
+  @Cordova({ otherPromise: true })
+  prepare(): Promise<any> {
+    return;
+  }
+
+  /**
+   * Show the interstitial
+   * @return {Promise<any>}
+   */
+  @Cordova({ otherPromise: true })
+  show(): Promise<any> {
+    return;
+  }
+}
+
+/**
+ * @hidden
+ */
+@Plugin({
+  pluginName: 'AdMobFree',
+  plugin: 'cordova-plugin-admob-free',
+  pluginRef: 'admob.rewardvideo'
+})
+export class AdMobFreeRewardVideo extends IonicNativePlugin {
+  /**
+   * Update config
+   * @param {AdMobFreeRewardVideoConfig} options Admob reward config
+   * @return {AdMobFreeRewardVideoConfig}
+   */
+  @Cordova({ sync: true })
+  config(options: AdMobFreeRewardVideoConfig): AdMobFreeRewardVideoConfig {
+    return;
+  }
+
+  /**
+   * Check if reward video is ready
+   * @return {Promise<any>}
+   */
+  @Cordova({ otherPromise: true })
+  isReady(): Promise<any> {
+    return;
+  }
+
+  /**
+   * Prepare reward video
+   * @return {Promise<any>}
+   */
+  @Cordova({ otherPromise: true })
+  prepare(): Promise<any> {
+    return;
+  }
+
+  /**
+   * Show the reward video
+   * @return {Promise<any>}
+   */
+  @Cordova({ otherPromise: true })
+  show(): Promise<any> {
+    return;
+  }
+}
+
+/**
  * @name AdMob Free
  * @description
  *
@@ -93,7 +233,7 @@
  *  // for the sake of this example we will just use the test config
  *  isTesting: true,
  *  autoShow: true
- * };
+ * }
  * this.admobFree.banner.config(bannerConfig);
  *
  * this.admobFree.banner.prepare()
@@ -127,7 +267,7 @@
    * Convenience object to get event names
    * @type {Object}
    */
-  events = {
+  events: any = {
     BANNER_LOAD: 'admob.banner.events.LOAD',
     BANNER_LOAD_FAIL: 'admob.banner.events.LOAD_FAIL',
     BANNER_OPEN: 'admob.banner.events.OPEN',
@@ -148,6 +288,21 @@
     REWARD_VIDEO_START: 'admob.rewardvideo.events.START',
     REWARD_VIDEO_REWARD: 'admob.rewardvideo.events.REWARD'
   };
+  /**
+   * Returns the AdMobFreeBanner object
+   * @type {AdMobFreeBanner}
+   */
+  banner: AdMobFreeBanner = new AdMobFreeBanner();
+  /**
+   * Returns the AdMobFreeInterstitial object
+   * @type {AdMobFreeInterstitial}
+   */
+  interstitial: AdMobFreeInterstitial = new AdMobFreeInterstitial();
+  /**
+   * Returns the AdMobFreeRewardVideo object
+   * @type {AdMobFreeRewardVideo}
+   */
+  rewardVideo: AdMobFreeRewardVideo = new AdMobFreeRewardVideo();
 
   /**
    * Watch an event
@@ -155,291 +310,6 @@
    * @return {Observable<any>}
    */
   on(event: string): Observable<any> {
-    return Observable.fromEvent(document, event);
-  }
-
-  /**
-   * Returns the AdMobFreeBanner object
-   * @type {AdMobFreeBanner}
-   */
-  banner: AdMobFreeBanner = new AdMobFreeBanner();
-
-  /**
-   * Returns the AdMobFreeInterstitial object
-   * @type {AdMobFreeInterstitial}
-   */
-  interstitial: AdMobFreeInterstitial = new AdMobFreeInterstitial();
-
-  /**
-   * Returns the AdMobFreeRewardVideo object
-   * @type {AdMobFreeRewardVideo}
-   */
-  rewardVideo: AdMobFreeRewardVideo = new AdMobFreeRewardVideo();
-}
-
-/**
->>>>>>> 348dbb85
- * @hidden
- */
-@Plugin({
-  pluginName: 'AdMobFree',
-  plugin: 'cordova-plugin-admob-free',
-  pluginRef: 'admob.banner'
-})
-<<<<<<< HEAD
-export class AdMobFreeBanner extends IonicNativePlugin {
-=======
-export class AdMobFreeBanner {
->>>>>>> 348dbb85
-  /**
-   * Update config
-   * @param options
-   * @return {AdMobFreeBannerConfig}
-   */
-  @Cordova({ sync: true })
-  config(options: AdMobFreeBannerConfig): AdMobFreeBannerConfig {
-    return;
-  }
-
-  /**
-   * Hide the banner
-   * @return {Promise<any>}
-   */
-  @Cordova({ otherPromise: true })
-  hide(): Promise<any> {
-    return;
-  }
-
-  /**
-   * Create banner
-   * @return {Promise<any>}
-   */
-  @Cordova({ otherPromise: true })
-  prepare(): Promise<any> {
-    return;
-  }
-
-  /**
-   * Remove the banner
-   * @return {Promise<any>}
-   */
-  @Cordova({ otherPromise: true })
-  remove(): Promise<any> {
-    return;
-  }
-
-  /**
-   * Show the banner
-   * @return {Promise<any>}
-   */
-  @Cordova({ otherPromise: true })
-  show(): Promise<any> {
-    return;
-  }
-}
-
-/**
- * @hidden
- */
-@Plugin({
-  pluginName: 'AdMobFree',
-  plugin: 'cordova-plugin-admob-free',
-  pluginRef: 'admob.interstitial'
-})
-<<<<<<< HEAD
-export class AdMobFreeInterstitial extends IonicNativePlugin {
-=======
-export class AdMobFreeInterstitial {
->>>>>>> 348dbb85
-  /**
-   * Update config
-   * @param options
-   * @return {AdMobFreeInterstitialConfig}
-   */
-  @Cordova({ sync: true })
-  config(options: AdMobFreeInterstitialConfig): AdMobFreeInterstitialConfig {
-    return;
-  }
-
-  /**
-   * Check if interstitial is ready
-   * @return {Promise<any>}
-   */
-  @Cordova({ otherPromise: true })
-  isReady(): Promise<any> {
-    return;
-  }
-
-  /**
-   * Prepare interstitial
-   * @return {Promise<any>}
-   */
-  @Cordova({ otherPromise: true })
-  prepare(): Promise<any> {
-    return;
-  }
-
-  /**
-   * Show the interstitial
-   * @return {Promise<any>}
-   */
-  @Cordova({ otherPromise: true })
-  show(): Promise<any> {
-    return;
-  }
-}
-
-/**
- * @hidden
- */
-@Plugin({
-  pluginName: 'AdMobFree',
-  plugin: 'cordova-plugin-admob-free',
-  pluginRef: 'admob.rewardvideo'
-})
-<<<<<<< HEAD
-export class AdMobFreeRewardVideo extends IonicNativePlugin {
-=======
-export class AdMobFreeRewardVideo {
->>>>>>> 348dbb85
-  /**
-   * Update config
-   * @param {AdMobFreeRewardVideoConfig} options Admob reward config
-   * @return {AdMobFreeRewardVideoConfig}
-   */
-  @Cordova({ sync: true })
-  config(options: AdMobFreeRewardVideoConfig): AdMobFreeRewardVideoConfig {
-    return;
-  }
-
-  /**
-   * Check if reward video is ready
-   * @return {Promise<any>}
-   */
-  @Cordova({ otherPromise: true })
-  isReady(): Promise<any> {
-    return;
-  }
-
-  /**
-   * Prepare reward video
-   * @return {Promise<any>}
-   */
-  @Cordova({ otherPromise: true })
-  prepare(): Promise<any> {
-    return;
-  }
-
-  /**
-   * Show the reward video
-   * @return {Promise<any>}
-   */
-  @Cordova({ otherPromise: true })
-  show(): Promise<any> {
-    return;
-  }
-<<<<<<< HEAD
-}
-
-/**
- * @name AdMob Free
- * @description
- *
- * @usage
- * ```typescript
- * import { AdMobFree, AdMobFreeBannerConfig } from '@ionic-native/admob-free';
- *
- *
- * constructor(private admobFree: AdMobFree) { }
- *
- *
- * ...
- *
- *
- * const bannerConfig: AdMobFreeBannerConfig = {
- *  // add your config here
- *  // for the sake of this example we will just use the test config
- *  isTesting: true,
- *  autoShow: true
- * }
- * this.admobFree.banner.config(bannerConfig);
- *
- * this.admobFree.banner.prepare()
- *   .then(() => {
- *     // banner Ad is ready
- *     // if we set autoShow to false, then we will need to call the show method here
- *   })
- *   .catch(e => console.log(e));
- *
- *
- * ```
- * @interfaces
- * AdMobFreeBannerConfig
- * AdMobFreeInterstitialConfig
- * AdMobFreeRewardVideoConfig
- * @classes
- * AdMobFreeBanner
- * AdMobFreeInterstitial
- * AdMobFreeRewardVideo
- */
-@Plugin({
-  pluginName: 'AdMobFree',
-  plugin: 'cordova-plugin-admob-free',
-  pluginRef: 'admob',
-  repo: 'https://github.com/ratson/cordova-plugin-admob-free',
-  platforms: ['Android', 'iOS']
-})
-@Injectable()
-export class AdMobFree extends IonicNativePlugin {
-  /**
-   * Convenience object to get event names
-   * @type {Object}
-   */
-  events: any = {
-    BANNER_LOAD: 'admob.banner.events.LOAD',
-    BANNER_LOAD_FAIL: 'admob.banner.events.LOAD_FAIL',
-    BANNER_OPEN: 'admob.banner.events.OPEN',
-    BANNER_CLOSE: 'admob.banner.events.CLOSE',
-    BANNER_EXIT_APP: 'admob.banner.events.EXIT_APP',
-
-    INTERSTITIAL_LOAD: 'admob.interstitial.events.LOAD',
-    INTERSTITIAL_LOAD_FAIL: 'admob.interstitial.events.LOAD_FAIL',
-    INTERSTITIAL_OPEN: 'admob.interstitial.events.OPEN',
-    INTERSTITIAL_CLOSE: 'admob.interstitial.events.CLOSE',
-    INTERSTITIAL_EXIT_APP: 'admob.interstitial.events.EXIT_APP',
-
-    REWARD_VIDEO_LOAD: 'admob.rewardvideo.events.LOAD',
-    REWARD_VIDEO_LOAD_FAIL: 'admob.rewardvideo.events.LOAD_FAIL',
-    REWARD_VIDEO_OPEN: 'admob.rewardvideo.events.OPEN',
-    REWARD_VIDEO_CLOSE: 'admob.rewardvideo.events.CLOSE',
-    REWARD_VIDEO_EXIT_APP: 'admob.rewardvideo.events.EXIT_APP',
-    REWARD_VIDEO_START: 'admob.rewardvideo.events.START',
-    REWARD_VIDEO_REWARD: 'admob.rewardvideo.events.REWARD'
-  };
-  /**
-   * Returns the AdMobFreeBanner object
-   * @type {AdMobFreeBanner}
-   */
-  banner: AdMobFreeBanner = new AdMobFreeBanner();
-  /**
-   * Returns the AdMobFreeInterstitial object
-   * @type {AdMobFreeInterstitial}
-   */
-  interstitial: AdMobFreeInterstitial = new AdMobFreeInterstitial();
-  /**
-   * Returns the AdMobFreeRewardVideo object
-   * @type {AdMobFreeRewardVideo}
-   */
-  rewardVideo: AdMobFreeRewardVideo = new AdMobFreeRewardVideo();
-
-  /**
-   * Watch an event
-   * @param event {string} event name
-   * @return {Observable<any>}
-   */
-  on(event: string): Observable<any> {
     return fromEvent(document, event);
   }
-=======
->>>>>>> 348dbb85
 }