import { Injectable } from '@angular/core';
import {
  checkAvailability,
  CordovaCheck,
  CordovaInstance,
  InstanceCheck,
  InstanceProperty,
  IonicNativePlugin,
  Plugin,
  getPromise
} from '@ionic-native/core';
import { Observable } from 'rxjs/Observable';
import 'rxjs/add/observable/fromEvent';


export type MapType =
  'MAP_TYPE_NORMAL'
  | 'MAP_TYPE_ROADMAP'
  | 'MAP_TYPE_SATELLITE'
  | 'MAP_TYPE_HYBRID'
  | 'MAP_TYPE_TERRAIN'
  | 'MAP_TYPE_NONE';

/**
 * @hidden
 */
export class LatLng implements ILatLng {

  lat: number;
  lng: number;

  constructor(lat: number, lng: number) {
    this.lat = lat;
    this.lng = lng;
  }

  equals(other: ILatLng): boolean {
    return this.lat === other.lat && this.lng === other.lng;
  }

  toString(): string {
    return this.lat + ',' + this.lng;
  }

  toUrlValue(precision?: number): string {
    precision = precision || 6;

    return this.lat.toFixed(precision) + ',' + this.lng.toFixed(precision);
  }
}

export interface ILatLngBounds {
  northeast: ILatLng;
  southwest: ILatLng;
}

/**
 * @hidden
 */
export class LatLngBounds implements ILatLngBounds {

  @InstanceProperty() northeast: ILatLng;
  @InstanceProperty() southwest: ILatLng;
  @InstanceProperty() type: string;
  private _objectInstance: any;

  constructor(points?: ILatLng[]) {
    this._objectInstance = new (GoogleMaps.getPlugin()).LatLngBounds(points);
  }

  /**
   * Converts to string
   * @return {string}
   */
  @CordovaInstance({ sync: true })
  toString(): string {
    return;
  }

  /**
   * Returns a string of the form "lat_sw,lng_sw,lat_ne,lng_ne" for this bounds, where "sw" corresponds to the southwest corner of the bounding box, while "ne" corresponds to the northeast corner of that box.
   * @param precision {number}
   * @return {string}
   */
  @CordovaInstance({ sync: true })
  toUrlValue(precision?: number): string {
    return;
  }

  /**
   * Extends this bounds to contain the given point.
   * @param LatLng {ILatLng}
   */
  @CordovaInstance({ sync: true })
  extend(LatLng: ILatLng): void {
  }

  /**
   * Returns true if the given lat/lng is in this bounds.
   * @param LatLng {ILatLng}
   */
  @CordovaInstance({ sync: true })
  contains(LatLng: ILatLng): boolean {
    return;
  }

  /**
   * Computes the center of this LatLngBounds
   * @return {LatLng}
   */
  @CordovaInstance({ sync: true })
  getCenter(): LatLng {
    return;
  }
}

export interface GoogleMapControlOptions {

  /**
   * Turns the compass on or off.
   */
  compass?: boolean;

  /**
   * Turns the myLocation button on or off. If turns on this button, the application displays a permission dialog to obtain the geolocation data.
   */
  myLocationButton?: boolean;

  /**
   * Turns the myLocation control(blue dot) on or off. If turns on this control, the application displays a permission dialog to obtain the geolocation data.
   */
  myLocation?: boolean;

  /**
   * Turns the indoor picker on or off.
   */
  indoorPicker?: boolean;

  /**
   * **Android**
   * Turns the map toolbar on or off.
   */
  mapToolbar?: boolean;

  /**
   * **Android**
   * Turns the zoom controller on or off.
   */
  zoom?: boolean;

  /**
   * Accept extra properties for future updates
   */
  [key: string]: any;
}

export interface GoogleMapGestureOptions {

  /**
   * Set false to disable the scroll gesture (default: true)
   */
  scroll?: boolean;

  /**
   * Set false to disable the tilt gesture (default: true)
   */
  tilt?: boolean;

  /**
   * Set false to disable the zoom gesture (default: true)
   */
  zoom?: boolean;

  /**
   * Set false to disable the rotate gesture (default: true)
   */
  rotate?: boolean;

  /**
   * Accept extra properties for future updates
   */
  [key: string]: any;
}

export interface GoogleMapZoomOptions {
  minZoom?: number;
  maxZoom?: number;
}

export interface GoogleMapPaddingOptions {
  left?: number;
  top?: number;
  bottom?: number;
  right?: number;
}

export interface GoogleMapPreferenceOptions {

  /**
   * Minimum and maximum zoom levels for zooming gestures.
   */
  zoom?: GoogleMapZoomOptions;

  /**
   * Paddings of controls.
   */
  padding?: GoogleMapPaddingOptions;

  /**
   * Turns the 3D buildings layer on or off.
   */
  building?: boolean;

  /**
   * Accept extra properties for future updates
   */
  [key: string]: any;
}

export interface GoogleMapOptions {

  /**
   * mapType [options]
   */
  mapType?: MapType;

  /**
   * controls [options]
   */
  controls?: GoogleMapControlOptions;

  /**
   * gestures [options]
   */
  gestures?: GoogleMapGestureOptions;

  /**
   * Map styles [options]
   * @ref https://developers.google.com/maps/documentation/javascript/style-reference
   */
  styles?: any[];

  /**
   * Initial camera position [options]
   */
  camera?: CameraPosition<any>;

<<<<<<< HEAD
  preferences?: {

    /**
     * Minimum and maximum zoom levels for zooming gestures.
     */
    zoom?: {
      minZoom?: number;
      maxZoom?: number;
    }

    /**
     * Paddings of controls.
     */
    padding?: {
      left?: number;
      top?: number;
      bottom?: number;
      right?: number;
    }

    /**
     * Turns the 3D buildings layer on or off.
     */
    building?: boolean
  };
=======
  /**
   * preferences [options]
   */
  preferences?: GoogleMapPreferenceOptions;

  /**
   * Accept extra properties for future updates
   */
  [key: string]: any;
>>>>>>> 9cc3d8fd
}

export interface CameraPosition<T> {
  /**
   * The center location of the camera view.
   *
   * [usage 1]
   *
   * let cameraPos: CameraPosition<ILatLng> = {
   *   target: {lat: ..., lng: ...},
   *   zoom: 10
   * }
   *
   * [usage 2] The zoom property is ignored when you specify multiple position
   *
   * let cameraPos: CameraPosition<ILatLng[]> = {
   *   target: [
   *      {lat: ..., lng: ...},
   *      {lat: ..., lng: ...},
   *      {lat: ..., lng: ...}
   *   ]
   * }
   */
  target?: T;
  /**
   * View angle
   */
  tilt?: number;
  /**
   * Zoom level
   */
  zoom?: number;
  /**
   * Map orientation
   */
  bearing?: number;
  /**
   * The duration of animation in milliseconds
   */
  duration?: number;
  /**
   * Camera padding in pixel
   */
  padding?: number;
}

export interface CircleOptions {
  /**
   * Center position of circle
   */
  center: ILatLng;

  /**
   * Radius of circle in meter
   */
  radius: number;

  /**
   * Set the stroke color
   * (rgb, rgba, #RRGGBB, "colorname", ...etc)
   */
  strokeColor?: string;

  /**
   * Set the stroke width in pixel
   */
  strokeWidth?: number;
  /**
   * Set the inside color of polygon
   * (rgb, rgba, #RRGGBB, "colorname", ...etc)
   */
  fillColor?: string;

  /**
   * Set to true to receive the CIRCLE_CLICK event
   * (default: false)
   */
  clickable?: boolean;

  /**
   * Set to false to hide
   */
  visible?: boolean;

  /**
   * Z-index
   */
  zIndex?: number;

  /**
   * Accept own properties
   * You can get the property later using `get()` method.
   */
  [key: string]: any;
}

export interface GeocoderRequest {

  /**
   * The address property or position property is required.
   * You can not specify both property at the same time.
   *
   * [geocoding usage1]
   * let request: GeocoderRequest = {
   *   address: "Los Angeles, California, USA"
   * }
   *
   * [geocoding usage2]
   * let request: GeocoderRequest = {
   *   address: [
   *    "Los Angeles, California, USA",
   *    "San Francisco, California, USA",
   *   ]
   * }
   */
  address?: string | string[];

  /**
   *
   * [reverse-geocoding usage1]
   * let request: GeocoderRequest = {
   *   position: {"lat": 37.421655, "lng": -122.085637}
   * }
   *
   * [reverse-geocoding usage2]
   * let request: GeocoderRequest = {
   *   address: [
   *    {"lat": 37.421655, "lng": -122.085637},
   *    {"lat": 37.332, "lng": -122.030781}
   *   ]
   * }
   */
  position?: ILatLng | ILatLng[];
}

export interface GeocoderResult {
  adminArea?: string;
  country?: string;
  countryCode?: string;
  extra?: {
    featureName?: string;
    lines?: Array<string>;
    permises?: string;
    phone?: string;
    url?: string
  };
  locale?: string;
  locality?: string;
  position?: ILatLng;
  postalCode?: string;
  subAdminArea?: string;
  subLocality?: string;
  subThoroughfare?: string;
  thoroughfare?: string;
}

export interface GroundOverlayOptions {
  /**
   * URL of overlay
   */
  url: string;

  /**
   * Bounds, array of ILatLng
   */
  bounds: Array<ILatLng>;

  /**
   * Set to true to receive the GROUND_OVERLAY_CLICK event
   * (default: false)
   */
  clickable?: boolean;

  /**
   * Set to false to hide
   */
  visible?: boolean;

  /**
   * Opacity. From 0.0 to 1.0 .
   */
  opacity?: number;

  /**
   * Bearing
   */
  bearing?: number;

  /**
   * Z-index
   */
  zIndex?: number;

  /**
   * Accept own properties
   * You can get the property later using `get()` method.
   */
  [key: string]: any;
}

export interface ILatLng {
  lat: number;
  lng: number;
}

export interface MarkerIcon {
  url?: string;
  size?: {
    width?: number;
    height?: number;
  };
}

export interface MarkerOptions {
  /**
   * The icon image url or properties. Also you can specify HTML Color values. Alternatively you can specify the image as Base64
   */
  icon?: any;

  /**
   * The content of the infoWindow.
   */
  title?: string;

  /**
   * The snippet of the infoWindow.
   */
  snippet?: string;

  /**
   * The position of the marker.
   */
  position?: ILatLng;

  /**
   *  Specify the anchor of the InfoWindow
   */
  infoWindowAnchor?: number[];

  /**
   * Set true if you want to enable to drag the marker. (Default: false) Important! Drag starts after long pressed on the marker.
   */
  draggable?: boolean;

  /**
   *  Set true if you want to use a flat marker. (Default: false)
   */
  flat?: boolean;

  /**
   *  Set rotation angle. (Default: 0)
   */
  rotation?: number;

  /**
   * Set false if you want to hide. (Default: true)
   */
  visible?: boolean;

  /**
   * Specify the options for title. This property work for normal InfoWindow.
   */
  styles?: any;

  /**
   * Which animation to play when marker is added to a map.
   */
  animation?: string;

  /**
   * Higher zIndex value overlays will be drawn on top of lower zIndex value tile layers and overlays.
   */
  zIndex?: number;

  /**
   * Set to true to disable auto panning when the marker is clicked.
   */
  disableAutoPan?: boolean;

  /**
   * Accept own properties
   * You can get the property later using `get()` method.
   */
  [key: string]: any;
}

export interface MarkerClusterOptions {
  /**
   * Maximum zoom level of clustering
   * (default: 15, max: 18)
   */
  maxZoomLevel?: number;

  /**
   * Draw a rectangle that contains all locations of clustered when you tap on a clister marker.
   * (default: true)
   */
  boundsDraw?: boolean;

  /**
   * Position list
   * [
   *   {title: "store A", position: {lat: ..., lng: ...}},
   *   {title: "store B", position: {lat: ..., lng: ...}},
   *   {title: "store C", position: {lat: ..., lng: ...}}
   * ]
   */
  markers: MarkerOptions[];

  /**
   * Conditions of clustering
   * [
   *   {icon: "assets/small.png", min: 2, max: 10},
   *   {icon: "assets/middle.png", min: 11, max: 30},
   *   {icon: "assets/large.png", min: 31},
   * ]
   */
  icons: any[];

  /**
   * Accept own properties
   * You can get the property later using `get()` method.
   */
  [key: string]: any;
}

export interface MyLocation {
  latLng?: LatLng;
  elapsedRealtimeNanos?: any;
  time?: string;
  accuracy?: any;
  bearing?: number;
  altitude?: any;
  speed?: number;
  provider?: any;
  hashCode?: any;
}

export interface MyLocationOptions {
  /**
   * Set true if you want to try to use GPS mandatory.
   * (In false, the plugin try to use GPS and network)
   * (default: false)
   */
  enableHighAccuracy?: boolean;
}

export interface PolygonOptions {
  /**
   * Pass ILatLng[] to specify the vertixes.
   * You need to contain two points at least.
   */
  points: Array<ILatLng>;

  /**
   * Set true if you want to draw the curve polygon based on the earth
   * (default: false)
   */
  geodesic?: boolean;

  /**
   * Set the stroke color
   * (rgb, rgba, #RRGGBB, "colorname", ...etc)
   */
  strokeColor?: string;

  /**
   * Set the stroke width in pixel
   */
  strokeWidth?: number;

  /**
   * Set the inside color of polygon
   * (rgb, rgba, #RRGGBB, "colorname", ...etc)
   */
  fillColor?: string;

  /**
   * Set false if you want to create invisible polygon
   * (Invisible polygon is not clickable, default true)
   */
  visible?: boolean;

  /**
   * Hierarchy z-index
   */
  zIndex?: number;

  /**
   * Pass ILatLng[][] to create holes in polygon
   */
  addHole?: Array<Array<ILatLng>>;

  /**
   * Set true if you want to receive the POLYGON_CLICK event
   * (default: false)
   */
  clickable?: boolean;

  /**
   * Accept own properties
   * You can get the property later using `get()` method.
   */
  [key: string]: any;
}

export interface PolylineOptions {
  /**
   * Pass ILatLng[] to specify the vertixes.
   * You need to contain two points at least.
   */
  points: Array<ILatLng>;

  /**
   * Set false if you want to create invisible polyline
   * (Invisible polyline is not clickable, default true)
   */
  visible?: boolean;

  /**
   * Set true if you want to draw the curve polyline based on the earth
   * (default: false)
   */
  geodesic?: boolean;

  /**
   * Set the stroke color
   * (rgb, rgba, #RRGGBB, "colorname", ...etc)
   */
  color?: string;

  /**
   * Set the stroke width in pixel
   */
  width?: number;

  /**
   * Hierarchy z-index
   */
  zIndex?: number;

  /**
   * Set true if you want to receive the POLYLINE_CLICK event
   * (default: false)
   */
  clickable?: boolean;

  /**
   * Accept own properties
   * You can get the property later using `get()` method.
   */
  [key: string]: any;
}

export interface TileOverlayOptions {
  /**
   * This callback must return string of image URL.
   * If no tile, you need to return null.
   */
  getTile: (x: number, y: number, zoom: number) => string;

  /**
   * Set false if you want to create invisible tilelayer
   * (default true)
   */
  visible?: boolean;

  /**
   * Hierarchy z-index of tilelayer
   */
  zIndex?: number;

  /**
   * Default: 512px
   */
  tileSize?: number;

  /**
   * Default: 1.0
   */
  opacity?: number;

  /**
   * Set true if you want to display the tile information over the tile images.
   */
  debug?: boolean;

  /**
   * Accept own properties
   * You can get the property later using `get()` method.
   */
  [key: string]: any;
}

export interface ToDataUrlOptions {
  /**
   * True if you want get high quality map snapshot
   */
  uncompress?: boolean;
}


/**
 * Options for map.addKmlOverlay() method
 */
export interface KmlOverlayOptions {
  /*
   * The url or file path of KML file. KMZ format is not supported.
   */
  url: string;

  /*
   * Do not fire the KML_CLICK event if false. Default is true.
   */
  clickable?: boolean;

  /*
   * Do not display the default infoWindow if true. Default is false.
   */
  suppressInfoWindows?: boolean;

  /**
   * Accept own properties for future update
   */
  [key: string]: any;
}


/**
 * @hidden
 */
export class VisibleRegion implements ILatLngBounds {
  @InstanceProperty() northeast: ILatLng;
  @InstanceProperty() southwest: ILatLng;
  @InstanceProperty() farLeft: ILatLng;
  @InstanceProperty() farRight: ILatLng;
  @InstanceProperty() nearLeft: ILatLng;
  @InstanceProperty() nearRight: ILatLng;
  @InstanceProperty() type: string;
  private _objectInstance: any;

<<<<<<< HEAD
=======
  /**
   * The northeast of the bounds that contains the farLeft, farRight, nearLeft and nearRight.
   * Since the map view is able to rotate, the farRight is not the same as the northeast.
   */
  @InstanceProperty northeast: ILatLng;

  /**
   * The southwest of the bounds that contains the farLeft, farRight, nearLeft and nearRight.
   * Since the map view is able to rotate, the nearLeft is not the same as the southwest.
   */
  @InstanceProperty southwest: ILatLng;

  /**
   * The nearRight indicates the lat/lng of the top-left of the map view.
   */
  @InstanceProperty farLeft: ILatLng;

  /**
   * The nearRight indicates the lat/lng of the top-right of the map view.
   */
  @InstanceProperty farRight: ILatLng;

  /**
   * The nearRight indicates the lat/lng of the bottom-left of the map view.
   */
  @InstanceProperty nearLeft: ILatLng;

  /**
   * The nearRight indicates the lat/lng of the bottom-right of the map view.
   */
  @InstanceProperty nearRight: ILatLng;

  /**
   * constant value : `VisibleRegion`
   */
  @InstanceProperty type: string;

>>>>>>> 9cc3d8fd
  constructor(southwest: LatLngBounds, northeast: LatLngBounds, farLeft: ILatLng, farRight: ILatLng, nearLeft: ILatLng, nearRight: ILatLng) {
    this._objectInstance = new (GoogleMaps.getPlugin()).VisibleRegion(southwest, northeast, farLeft, farRight, nearLeft, nearRight);
  }

  /**
   * Converts to string
   * @return {string}
   */
  @CordovaInstance({ sync: true })
  toString(): string {
    return;
  }

  /**
   * Returns a string of the form "lat_sw,lng_sw,lat_ne,lng_ne" for this bounds, where "sw" corresponds to the southwest corner of the bounding box, while "ne" corresponds to the northeast corner of that box.
   * @param precision {number}
   * @return {string}
   */
  @CordovaInstance({ sync: true })
  toUrlValue(precision?: number): string {
    return;
  }


  /**
   * Returns true if the given lat/lng is in this bounds.
   * @param LatLng {ILatLng}
   */
  @CordovaInstance({ sync: true })
  contains(LatLng: ILatLng): boolean {
    return;
  }

}

/**
 * @hidden
 * You can listen to these events where appropriate
 */
export const GoogleMapsEvent = {
  MAP_READY: 'map_ready',
  MAP_CLICK: 'map_click',
  MAP_LONG_CLICK: 'map_long_click',
  POI_CLICK: 'poi_click',
  MY_LOCATION_CLICK: 'my_location_click',
  MY_LOCATION_BUTTON_CLICK: 'my_location_button_click',
  INDOOR_BUILDING_FOCUSED: 'indoor_building_focused',
  INDOOR_LEVEL_ACTIVATED: 'indoor_level_activated',
  CAMERA_MOVE_START: 'camera_move_start',
  CAMERA_MOVE: 'camera_move',
  CAMERA_MOVE_END: 'camera_move_end',
  OVERLAY_CLICK: 'overlay_click',
  POLYGON_CLICK: 'polygon_click',
  POLYLINE_CLICK: 'polyline_click',
  CIRCLE_CLICK: 'circle_click',
  GROUND_OVERLAY_CLICK: 'groundoverlay_click',
  INFO_CLICK: 'info_click',
  INFO_LONG_CLICK: 'info_long_click',
  INFO_CLOSE: 'info_close',
  INFO_OPEN: 'info_open',
  MARKER_CLICK: 'marker_click',
  MARKER_DRAG: 'marker_drag',
  MARKER_DRAG_START: 'marker_drag_start',
  MARKER_DRAG_END: 'marker_drag_end',
  MAP_DRAG: 'map_drag',
  MAP_DRAG_START: 'map_drag_start',
  MAP_DRAG_END: 'map_drag_end',
  KML_CLICK: 'kml_click'
};

/**
 * @hidden
 */
export const GoogleMapsAnimation: { [animationName: string]: string; } = {
  BOUNCE: 'BOUNCE',
  DROP: 'DROP'
};

/**
 * @hidden
 */
export const GoogleMapsMapTypeId: { [mapType: string]: MapType; } = {
  NORMAL: 'MAP_TYPE_NORMAL',
  ROADMAP: 'MAP_TYPE_ROADMAP',
  SATELLITE: 'MAP_TYPE_SATELLITE',
  HYBRID: 'MAP_TYPE_HYBRID',
  TERRAIN: 'MAP_TYPE_TERRAIN',
  NONE: 'MAP_TYPE_NONE'
};

/**
 * @name Google Maps
 * @description
 * This plugin uses the native Google Maps SDK
 * Note: As of Ionic native 4.0, this using the 2.0 version of the google maps plugin. Please make sure your plugin is updated
 * @usage
 * ```typescript
 * import {
 *  GoogleMaps,
 *  GoogleMap,
 *  GoogleMapsEvent,
 *  GoogleMapOptions,
 *  CameraPosition,
 *  MarkerOptions,
 *  Marker
 * } from '@ionic-native/google-maps';
 * import { Component } from "@angular/core/";
 *
 * @Component({
 *   selector: 'page-home',
 *   templateUrl: 'home.html'
 * })
 * export class HomePage {
 *   map: GoogleMap;
 *   constructor() { }
 *
 *   ionViewDidLoad() {
 *    this.loadMap();
 *   }
 *
 *  loadMap() {
 *
 *     let mapOptions: GoogleMapOptions = {
 *       camera: {
 *         target: {
 *           lat: 43.0741904,
 *           lng: -89.3809802
 *         },
 *         zoom: 18,
 *         tilt: 30
 *       }
 *     }
 *
 *     this.map = GoogleMaps.create('map_canvas', mapOptions);
 *
 *     // Wait the MAP_READY before using any methods.
 *     this.map.one(GoogleMapsEvent.MAP_READY)
 *       .then(() => {
 *         console.log('Map is ready!');
 *
 *         // Now you can use all methods safely.
 *         this.map.addMarker({
 *             title: 'Ionic',
 *             icon: 'blue',
 *             animation: 'DROP',
 *             position: {
 *               lat: 43.0741904,
 *               lng: -89.3809802
 *             }
 *           })
 *           .then(marker => {
 *             marker.on(GoogleMapsEvent.MARKER_CLICK)
 *               .subscribe(() => {
 *                 alert('clicked');
 *               });
 *           });
 *
 *       });
 *   }
 * }
 *
 * ```
 * @classes
 * GoogleMap
 * Circle
 * Encoding
 * Environment
 * Geocoder
 * GroundOverlay
 * HtmlInfoWindow
 * Geocoder
 * LatLng
 * LatLngBounds
 * Marker
 * MarkerCluster
 * Polygon
 * Polyline
 * Spherical
 * KmlOverlay
 * Poly
 * TileOverlay
 * BaseClass
 * BaseArrayClass
 * @interfaces
 * GoogleMapOptions
 * CameraPosition
 * CircleOptions
 * GeocoderRequest
 * GeocoderResult
 * GroundOverlayOptions
 * ILatLng
 * MarkerIcon
 * MarkerOptions
 * MarkerClusterIcon
 * MarkerClusterOptions
 * MyLocation
 * MyLocationOptions
 * PolygonOptions
 * PolylineOptions
 * TileOverlayOptions
 * KmlOverlayOptions
 * VisibleRegion
 */
@Plugin({
  pluginName: 'GoogleMaps',
  pluginRef: 'plugin.google.maps',
  plugin: 'cordova-plugin-googlemaps',
  repo: 'https://github.com/mapsplugin/cordova-plugin-googlemaps',
  document: 'https://github.com/mapsplugin/cordova-plugin-googlemaps-doc/blob/master/v2.0.0/README.md',
  install: 'ionic cordova plugin add cordova-plugin-googlemaps --variable API_KEY_FOR_ANDROID="YOUR_ANDROID_API_KEY_IS_HERE" --variable API_KEY_FOR_IOS="YOUR_IOS_API_KEY_IS_HERE"',
  installVariables: ['API_KEY_FOR_ANDROID', 'API_KEY_FOR_IOS'],
  platforms: ['Android', 'iOS']
})
@Injectable()
export class GoogleMaps extends IonicNativePlugin {

  /**
   * Creates a new GoogleMap instance
   * @param element {string | HTMLElement} Element ID or reference to attach the map to
   * @param options {GoogleMapOptions} [options] Options
   * @return {GoogleMap}
   */
  static create(element: string | HTMLElement | GoogleMapOptions, options?: GoogleMapOptions): GoogleMap {
    if (element instanceof HTMLElement) {
      if (element.getAttribute('__pluginMapId')) {
        console.error('GoogleMaps', element.tagName + '[__pluginMapId=\'' + element.getAttribute('__pluginMapId') + '\'] has already map.');
        return;
      }
    } else if (typeof element === 'object') {
      options = <GoogleMapOptions>element;
      element = null;
    }
    let googleMap: GoogleMap = new GoogleMap(<HTMLElement>element, options);
    googleMap.set('_overlays', {});
    return googleMap;
  }

  /**
   * @deprecation
   * @hidden
   */
  create(element: string | HTMLElement | GoogleMapOptions, options?: GoogleMapOptions): GoogleMap {
    console.error('GoogleMaps', '[deprecated] Please use GoogleMaps.create()');
    return GoogleMaps.create(element, options);
  }

}

/**
 * @hidden
 * https://github.com/mapsplugin/cordova-plugin-googlemaps-doc/blob/master/v2.0.0/class/BaseClass/README.md
 */
@Plugin({
  plugin: 'cordova-plugin-googlemaps',
  pluginName: 'GoogleMaps',
  pluginRef: 'plugin.google.maps.BaseClass',
  repo: ''
})
export class BaseClass {
  protected _objectInstance: any;

  /**
   * Adds an event listener.
   * @param eventName {string} event name you want to observe.
   * @return {Observable<any>}
   */
  @InstanceCheck({ observable: true })
  addEventListener(eventName: string): Observable<any> {
    return new Observable((observer) => {
      this._objectInstance.on(eventName, (...args: any[]) => {
        if (args[args.length - 1] instanceof GoogleMaps.getPlugin().BaseClass) {
          if (args[args.length - 1].type === 'Map') {
            args[args.length - 1] = this;
          } else if (this instanceof MarkerCluster) {
            let overlay: Marker = this.get(args[args.length - 1].getId());
            if (!overlay) {
              let markerJS: any = args[args.length - 1];
              let markerId: string = markerJS.getId();
              let markerCluster: MarkerCluster = <MarkerCluster>this;
              overlay = new Marker(markerCluster.getMap(), markerJS);
              this.get('_overlays')[markerId] = overlay;
              markerJS.one(markerJS.getId() + '_remove', () => {
                this.get('_overlays')[markerId] = null;
              });
            }
            args[args.length - 1] = overlay;
          } else {
            args[args.length - 1] = this._objectInstance.getMap().get('_overlays')[args[args.length - 1].getId()];
          }
        }
        observer.next(args);
      });
    });
  }

  /**
   * Adds an event listener that works once.
   * @param eventName {string} event name you want to observe.
   * @return {Promise<any>}
   */
  @InstanceCheck()
  addListenerOnce(eventName: string): Promise<any> {
    return getPromise<any>((resolve) => {
      this._objectInstance.one(eventName, (...args: any[]) => {
        if (args[args.length - 1] instanceof GoogleMaps.getPlugin().BaseClass) {
          if (args[args.length - 1].type === 'Map') {
            args[args.length - 1] = this;
          } else if (this instanceof MarkerCluster) {
            let overlay: Marker = this.get(args[args.length - 1].getId());
            if (!overlay) {
              let markerJS: any = args[args.length - 1];
              let markerId: string = markerJS.getId();
              let markerCluster: MarkerCluster = <MarkerCluster>this;
              overlay = new Marker(markerCluster.getMap(), markerJS);
              this.get('_overlays')[markerId] = overlay;
              markerJS.one(markerJS.getId() + '_remove', () => {
                this.get('_overlays')[markerId] = null;
              });
            }
            args[args.length - 1] = overlay;
          } else {
            args[args.length - 1] = this._objectInstance.getMap().get('_overlays')[args[args.length - 1].getId()];
          }
        }
        resolve(args);
      });
    });
  }

  /**
   * Gets a value
   * @param key {any}
   */
  @CordovaInstance({ sync: true })
  get(key: string): any {
    return;
  }

  /**
   * Sets a value
   * @param key {string} The key name for the value. `(key)_changed` will be fired when you set value through this method.
   * @param value {any}
   * @param noNotify {boolean} [options] True if you want to prevent firing the `(key)_changed` event.
   */
  @CordovaInstance({ sync: true })
  set(key: string, value: any, noNotify?: boolean): void {
  }

  /**
   * Bind a key to another object
   * @param key {string} The property name you want to observe.
   * @param target {any} The target object you want to observe.
   * @param targetKey? {string} [options]  The property name you want to observe. If you omit this, the `key` argument is used.
   * @param noNotify? {boolean} [options] True if you want to prevent `(key)_changed` event when you bind first time, because the internal status is changed from `undefined` to something.
   */
  @CordovaInstance({ sync: true })
  bindTo(key: string, target: any, targetKey?: string, noNotify?: boolean): void {
  }

  /**
   * Alias of `addEventListener`
   * @param key {string} The property name you want to observe.
   * @return {Observable<any>}
   */
  @InstanceCheck({ observable: true })
  on(eventName: string): Observable<any> {
    return new Observable((observer) => {
      this._objectInstance.on(eventName, (...args: any[]) => {
        if (args[args.length - 1] instanceof GoogleMaps.getPlugin().BaseClass) {
          if (args[args.length - 1].type === 'Map') {
            args[args.length - 1] = this;
          } else if (this instanceof MarkerCluster) {
            let overlay: Marker = this.get(args[args.length - 1].getId());
            if (!overlay) {
              let markerJS: any = args[args.length - 1];
              let markerId: string = markerJS.getId();
              let markerCluster: MarkerCluster = <MarkerCluster>this;
              overlay = new Marker(markerCluster.getMap(), markerJS);
              this.get('_overlays')[markerId] = overlay;
              markerJS.one(markerJS.getId() + '_remove', () => {
                this.get('_overlays')[markerId] = null;
              });
            }
            args[args.length - 1] = overlay;
          } else {
            args[args.length - 1] = this._objectInstance.getMap().get('_overlays')[args[args.length - 1].getId()];
          }
        }
        observer.next(args);
      });
    });
  }

  /**
   * Alias of `addEventListenerOnce`
   * @param key {string} The property name you want to observe.
   * @return {Promise<any>}
   */
  @InstanceCheck()
  one(eventName: string): Promise<any> {
    return getPromise<any>((resolve) => {
      this._objectInstance.one(eventName, (...args: any[]) => {
        if (args[args.length - 1] instanceof GoogleMaps.getPlugin().BaseClass) {
          if (args[args.length - 1].type === 'Map') {
            args[args.length - 1] = this;
          } else if (this instanceof MarkerCluster) {
            let overlay: Marker = this.get(args[args.length - 1].getId());
            if (!overlay) {
              let markerJS: any = args[args.length - 1];
              let markerId: string = markerJS.getId();
              let markerCluster: MarkerCluster = <MarkerCluster>this;
              overlay = new Marker(markerCluster.getMap(), markerJS);
              this.get('_overlays')[markerId] = overlay;
              markerJS.one(markerJS.getId() + '_remove', () => {
                this.get('_overlays')[markerId] = null;
              });
            }
            args[args.length - 1] = overlay;
          } else {
            args[args.length - 1] = this._objectInstance.getMap().get('_overlays')[args[args.length - 1].getId()];
          }
        }
        resolve(args);
      });
    });
  }

  /**
   * Clears all stored values
   */
  @CordovaInstance({ sync: true })
  empty(): void {
  }

  /**
   * Dispatch event.
   * @param eventName {string} Event name
   * @param parameters {any} [options] The data you want to pass to event listerners.
   */
  @CordovaInstance({ sync: true })
  trigger(eventName: string, ...parameters: any[]): void {
  }


  /**
   * Executes off() and empty()
   */
  @CordovaCheck({ sync: true })
  destroy(): void {
    let map: GoogleMap = this._objectInstance.getMap();
    if (map) {
      delete this._objectInstance.getMap().get('_overlays')[this._objectInstance.getId()];
    }
    this._objectInstance.remove();
  }

  /**
   * Remove event listener(s)
   * The `removeEventListener()` has three usages:
   *  - removeEventListener("eventName", listenerFunction);
   *     This removes one particular event listener
   *  - removeEventListener("eventName");
   *     This removes the event listeners that added for the event name.
   *  - removeEventListener();
   *     This removes all listeners.
   *
   * @param eventName {string} [options] Event name
   * @param listener {Function} [options] Event listener
   */
  @CordovaInstance({ sync: true })
  removeEventListener(eventName?: string, listener?: (...parameters: any[]) => void): void {}

  /**
   * Alias of `removeEventListener`
   *
   * @param eventName {string} [options] Event name
   * @param listener {Function} [options] Event listener
   */
  @CordovaInstance({ sync: true })
  off(eventName?: string, listener?: (...parameters: any[]) => void): void {}

}

/**
 * @hidden
 * https://github.com/mapsplugin/cordova-plugin-googlemaps-doc/blob/master/v2.0.0/class/BaseArrayClass/README.md
 */
@Plugin({
  plugin: 'cordova-plugin-googlemaps',
  pluginName: 'GoogleMaps',
  pluginRef: 'plugin.google.maps.BaseArrayClass',
  repo: ''
})
export class BaseArrayClass<T> extends BaseClass {

  constructor(initialData?: T[] | any) {
    super();
    if (initialData instanceof GoogleMaps.getPlugin().BaseArrayClass) {
      this._objectInstance = initialData;
    } else {
      this._objectInstance = new (GoogleMaps.getPlugin().BaseArrayClass)(initialData);
    }
  }

  /**
   * Removes all elements from the array.
   * @param noNotify? {boolean} [options] Set true to prevent remove_at events.
   */
  @CordovaInstance({ sync: true })
  empty(noNotify?: boolean): void {
  }

  /**
   * Iterate over each element, calling the provided callback.
   * @param fn {Function}
   */
  @CordovaInstance({ sync: true })
  forEach(fn: (element: T, index?: number) => void): void {
  }

  /**
   * Iterate over each element, calling the provided callback.
   * @param fn {Function}
   * @return {Promise<any>}
   */
  @CordovaCheck()
  forEachAsync(fn: ((element: T, callback: () => void) => void)): Promise<void> {
<<<<<<< HEAD
    return getPromise<void>((resolve) => {
      this._objectInstance.forEach(fn, resolve);
=======
    return new Promise<void>((resolve) => {
      this._objectInstance.forEachAsync(fn, resolve);
>>>>>>> 9cc3d8fd
    });
  }

  /**
   * Iterate over each element, then return a new value.
   * Then you can get the results of each callback.
   * @param fn {Function}
   * @return {Array<Object>} returns a new array with the results
   */
  @CordovaInstance({ sync: true })
  map(fn: (element: T, index: number) => any): any[] {
    return;
  }

  /**
   * Iterate over each element, calling the provided callback.
   * Then you can get the results of each callback.
   * @param fn {Function}
   * @param callback {Function}
   * @return {Promise<any>} returns a new array with the results
   */
  @CordovaCheck()
  mapAsync(fn: ((element: T, callback: (newElement: any) => void) => void)): Promise<any[]> {
<<<<<<< HEAD
    return getPromise<any[]>((resolve) => {
      this._objectInstance.map(fn, resolve);
=======
    return new Promise<any[]>((resolve) => {
      this._objectInstance.mapAsync(fn, resolve);
    });
  }

  /**
   * Same as `mapAsync`, but keep the execution order
   * @param fn {Function}
   * @param callback {Function}
   * @return {Promise<any>} returns a new array with the results
   */
  @CordovaCheck()
  mapSeries(fn: ((element: T, callback: (newElement: any) => void) => void)): Promise<any[]> {
    return new Promise<any[]>((resolve) => {
      this._objectInstance.mapSeries(fn, resolve);
>>>>>>> 9cc3d8fd
    });
  }

  /**
   * The filter() method creates a new array with all elements that pass the test implemented by the provided function.
   * @param fn {Function}
   * @return {Array<Object>} returns a new filtered array
   */
  @CordovaInstance({ sync: true })
  filter(fn: (element: T, index: number) => boolean): T[] {
    return;
  }

  /**
   * The filterAsync() method creates a new array with all elements that pass the test implemented by the provided function.
   * @param fn {Function}
   * @param callback {Function}
   * @return {Promise<any>} returns a new filtered array
   */
  @CordovaCheck()
  filterAsync(fn: (element: T, callback: (result: boolean) => void) => void): Promise<T[]> {
<<<<<<< HEAD
    return getPromise<any[]>((resolve) => {
      this._objectInstance.filter(fn, resolve);
=======
    return new Promise<any[]>((resolve) => {
      this._objectInstance.filterAsync(fn, resolve);
>>>>>>> 9cc3d8fd
    });
  }

  /**
   * Returns a reference to the underlying Array.
   * @return {Array<Object>}
   */
  @CordovaInstance({ sync: true })
  getArray(): T[] {
    return;
  }

  /**
   * Returns the element at the specified index.
   * @param index {number}
   * @return {Object}
   */
  @CordovaInstance({ sync: true })
  getAt(index: number): any {
  }

  /**
   * Returns the number of the elements.
   * @return {number}
   */
  @CordovaInstance({ sync: true })
  getLength(): number {
    return;
  }

  /**
   * The indexOf() method returns the first index at which a given element can be found in the array, or -1 if it is not present.
   * @param element {Object}
   * @return {number}
   */
  @CordovaInstance({ sync: true })
  indexOf(element: T): number {
    return;
  }

  /**
   * The reverse() method reverses an array in place.
   */
  @CordovaInstance({ sync: true })
  reverse(): void {
  }

  /**
   * The sort() method sorts the elements of an array in place and returns the array.
   */
  @CordovaInstance({ sync: true })
  sort(): void {
  }

  /**
   * Inserts an element at the specified index.
   * @param index {number}
   * @param element {Object}
   * @param noNotify? {boolean} [options] Set true to prevent insert_at events.
   * @return {Object}
   */
  @CordovaInstance({ sync: true })
  insertAt(index: number, element: T, noNotify?: boolean) {
  }

  /**
   * Removes the last element of the array and returns that element.
   * @param noNotify? {boolean} [options] Set true to prevent remove_at events.
   * @return {Object}
   */
  @CordovaInstance({ sync: true })
  pop(noNotify?: boolean): T {
    return;
  }

  /**
   * Adds one element to the end of the array and returns the new length of the array.
   * @param element {object}
   * @param noNotify? {boolean} Set true to prevent insert_at events.
   */
  @CordovaInstance({ sync: true })
  push(element: T, noNotify?: boolean): void {
  }

  /**
   * Removes an element from the specified index.
   * @param index {number}
   * @param noNotify? {boolean} [options] Set true to prevent remove_at events.
   */
  @CordovaInstance({ sync: true })
  removeAt(index: number, noNotify?: boolean): void {
  }

  /**
   * Sets an element at the specified index.
   * @param index {number}
   * @param element {object}
   * @param noNotify? {boolean} [options] Set true to prevent set_at events.
   */
  @CordovaInstance({ sync: true })
  setAt(index: number, element: T, noNotify?: boolean): void {
  }
}

/**
 * @hidden
 * https://github.com/mapsplugin/cordova-plugin-googlemaps-doc/blob/master/v2.0.0/class/Circle/README.md
 */
export class Circle extends BaseClass {

  private _map: GoogleMap;

  constructor(_map: GoogleMap, _objectInstance: any) {
    super();
    this._map = _map;
    this._objectInstance = _objectInstance;
  }

  /**
   * Return the ID of instance.
   * @return {string}
   */
  @CordovaInstance({ sync: true })
  getId(): string {
    return;
  }

  /**
   * Return the map instance.
   * @return {GoogleMap}
   */
<<<<<<< HEAD
  getMap(): any {
    return this._map;
  }
=======
  getMap(): GoogleMap { return this._map; }
>>>>>>> 9cc3d8fd

  /**
   * Change the center position.
   * @param latLng {ILatLng}
   */
  @CordovaInstance({ sync: true })
  setCenter(latLng: ILatLng): void {
  }

  /**
   * Return the current center position
   * @return {ILatLng}
   */
  @CordovaInstance({ sync: true })
  getCenter(): ILatLng {
    return;
  }

  /**
   * Return the current circle radius.
   * @return {number}
   */
  @CordovaInstance({ sync: true })
  getRadius(): number {
    return;
  }

  /**
   * Change the circle radius.
   * @param radius {number}
   */
  @CordovaInstance({ sync: true })
  setRadius(radius: number): void {
  }

  /**
   * Change the filling color (inner color).
   * @param color {string}
   */
  @CordovaInstance({ sync: true })
  setFillColor(color: string): void {
  }

  /**
   * Return the current circle filling color (inner color).
   * @return {string}
   */
  @CordovaInstance({ sync: true })
  getFillColor(): string {
    return;
  }

  /**
   * Change the stroke width.
   * @param strokeWidth {number}
   */
  @CordovaInstance({ sync: true })
  setStrokeWidth(strokeWidth: number): void {
  }

  /**
   * Return the current circle stroke width (unit: pixel).
   * @return {number}
   */
  @CordovaInstance({ sync: true })
  getStrokeWidth(): number {
    return;
  }

  /**
   * Change the stroke color (outter color).
   * @param strokeColor {string}
   */
  @CordovaInstance({ sync: true })
  setStrokeColor(strokeColor: string): void {
  }

  /**
   * Return the current circle stroke color (outer color).
   * @return {string}
   */
  @CordovaInstance({ sync: true })
  getStrokeColor(): string {
    return;
  }

  /**
   * Change clickablity of the circle.
   * @param clickable {boolean}
   */
  @CordovaInstance({ sync: true })
  setClickable(clickable: boolean): void {
  }

  /**
   * Return true if the circle is clickable.
   * @return {boolean}
   */
  @CordovaInstance({ sync: true })
  getClickable(): boolean {
    return;
  }

  /**
   * Change the circle zIndex order.
   * @param zIndex {number}
   */
  @CordovaInstance({ sync: true })
  setZIndex(zIndex: number): void {
  }

  /**
   * Return the current circle zIndex.
   * @return {number}
   */
  @CordovaInstance({ sync: true })
  getZIndex(): number {
    return;
  }

  /**
   * Remove the circle.
   */
  @CordovaInstance({ sync: true })
  remove(): void {
  }

  /**
   * Return the latLngBounds (rectangle) that contains the circle.
   * @return {LatLngBounds}
   */
  @CordovaInstance({ sync: true })
  getBounds(): LatLngBounds {
    return;
  }

  /**
   * Set circle visibility
   * @param visible {boolean}
   */
  @CordovaInstance({ sync: true })
  setVisible(visible: boolean): void {
  }

  /**
   * Returns a boolean that indicates whether the circle is visible
   * @return {boolean}
   */
  @CordovaInstance({ sync: true })
  getVisible(): boolean {
    return;
  }
}

/**
 * @hidden
 */
@Plugin({
  plugin: 'cordova-plugin-googlemaps',
  pluginName: 'GoogleMaps',
  pluginRef: 'plugin.google.maps.environment',
  repo: ''
})
export class Environment {

  /**
   * Get the open source software license information for Google Maps SDK for iOS.
   * @return {Promise<any>}
   */
  static getLicenseInfo(): Promise<any> {
    return getPromise<any>((resolve) => {
      GoogleMaps.getPlugin().environment.getLicenseInfo((text: string) => resolve(text));
    });
  }

  /**
   * Specifies the background color of the app.
   * @param color
   */
  static setBackgroundColor(color: string): void {
    GoogleMaps.getPlugin().environment.setBackgroundColor(color);
  }

  /**
   * @deprecation
   * @hidden
   */
  getLicenseInfo(): Promise<any> {
    console.error('GoogleMaps', '[deprecated] This method is static. Please use Environment.getLicenseInfo()');
    return Environment.getLicenseInfo();
  }

  /**
   * @deprecation
   * @hidden
   */
  setBackgroundColor(color: string): void {
    console.error('GoogleMaps', '[deprecated] This method is static. Please use Environment.setBackgroundColor()');
    Environment.setBackgroundColor(color);
  }
}

/**
 * @hidden
 */
@Plugin({
  pluginName: 'GoogleMaps',
  pluginRef: 'plugin.google.maps.Geocoder',
  plugin: 'cordova-plugin-googlemaps',
  repo: ''
})
export class Geocoder {

  /**
   * Converts position to address and vice versa
   * @param {GeocoderRequest} request Request object with either an address or a position
   * @return {Promise<GeocoderResult[] | BaseArrayClass<GeocoderResult>>}
   */
  static geocode(request: GeocoderRequest): Promise<GeocoderResult[] | BaseArrayClass<GeocoderResult>> {

    if (request.address instanceof Array || Array.isArray(request.address) ||
      request.position instanceof Array || Array.isArray(request.position)) {
      // -------------------------
      // Geocoder.geocode({
      //   address: [
      //    "Kyoto, Japan",
      //    "Tokyo, Japan"
      //   ]
      // })
      // -------------------------
      return getPromise<BaseArrayClass<GeocoderResult>>((resolve, reject) => {
        GoogleMaps.getPlugin().Geocoder.geocode(request, (mvcArray: any) => {
          if (mvcArray) {
            resolve(new BaseArrayClass(mvcArray));
          } else {
            reject();
          }
        });
      });
    } else {
      // -------------------------
      // Geocoder.geocode({
      //   address: "Kyoto, Japan"
      // })
      // -------------------------
      return getPromise<GeocoderResult[]>((resolve, reject) => {
        GoogleMaps.getPlugin().Geocoder.geocode(request, (results: GeocoderResult[]) => {
          if (results) {
            resolve(results);
          } else {
            reject();
          }
        });
      });
    }
  }

  /**
   * @deprecation
   * @hidden
   */
  geocode(request: GeocoderRequest): Promise<GeocoderResult[] | BaseArrayClass<GeocoderResult>> {
    console.error('GoogleMaps', '[deprecated] This method is static. Please use Geocoder.geocode()');
    return Geocoder.geocode(request);
  }
}

/**
 * @hidden
 */
@Plugin({
  pluginName: 'GoogleMaps',
  pluginRef: 'plugin.google.maps.LocationService',
  plugin: 'cordova-plugin-googlemaps',
  repo: ''
})
export class LocationService {

  /**
   * Get the current device location without map
   * @return {Promise<MyLocation>}
   */
  static getMyLocation(options?: MyLocationOptions): Promise<MyLocation> {
    return new Promise<MyLocation>((resolve, reject) => {
      GoogleMaps.getPlugin().LocationService.getMyLocation(options, resolve);
    });
  }
}

/**
 * @hidden
 */
@Plugin({
  pluginName: 'GoogleMaps',
  pluginRef: 'plugin.google.maps.geometry.encoding',
  plugin: 'cordova-plugin-googlemaps',
  repo: ''
})
export class Encoding {

  /**
   * Decodes an encoded path string into a sequence of LatLngs.
   * @param encoded {string} an encoded path string
   * @param precision? {number} default: 5
   * @return {LatLng}
   */
  static decodePath(encoded: string, precision?: number): LatLng {
    return;
  }

  /**
   * Encodes a sequence of LatLngs into an encoded path string.
   * @param path {Array<ILatLng> | BaseArrayClass<ILatLng>} a sequence of LatLngs
   * @return {string}
   */
  static encodePath(path: Array<ILatLng> | BaseArrayClass<ILatLng>): string {
    return;
  }

  /**
   * @deprecation
   * @hidden
   */
  decodePath(encoded: string, precision?: number): Array<ILatLng> {
    console.error('GoogleMaps', '[deprecated] This method is static. Please use Encoding.decodePath()');
    return Encoding.decodePath(encoded, precision);
  }

  /**
   * @deprecation
   * @hidden
   */
  encodePath(path: Array<ILatLng> | BaseArrayClass<ILatLng>): string {
    console.error('GoogleMaps', '[deprecated] This method is static. Please use Encoding.encodePath()');
    return Encoding.encodePath(path);
  }
<<<<<<< HEAD
=======

  /**
   * Decodes an encoded path string into a sequence of LatLngs.
   * @param encoded {string} an encoded path string
   * @param precision? {number} default: 5
   * @return {ILatLng[]}
   */
  static decodePath(encoded: string, precision?: number): Array<ILatLng> {
    return GoogleMaps.getPlugin().geometry.encoding.decodePath(encoded, precision);
  }

  /**
   * Encodes a sequence of LatLngs into an encoded path string.
   * @param path {Array<ILatLng> | BaseArrayClass<ILatLng>} a sequence of LatLngs
   * @return {string}
   */
  static encodePath(path: Array<ILatLng> | BaseArrayClass<ILatLng>): string {
    return GoogleMaps.getPlugin().geometry.encoding.encodePath(path);
  }
>>>>>>> 9cc3d8fd
}

/**
 * @hidden
 */
@Plugin({
  pluginName: 'GoogleMaps',
  pluginRef: 'plugin.google.maps.geometry.poly',
  plugin: 'cordova-plugin-googlemaps',
  repo: ''
})
export class Poly {

  /**
   * Returns true if the speicified location is in the polygon path
   * @param location {ILatLng}
   * @param path {ILatLng[]}
   * @return {boolean}
   */
  static containsLocation(location: ILatLng, path: ILatLng[]): boolean {
    return GoogleMaps.getPlugin().geometry.poly.containsLocation(location, path);
  }

  /**
   * Returns true if the speicified location is on the polyline path
   * @param location {ILatLng}
   * @param path {ILatLng[]}
   * @return {boolean}
   */
  static isLocationOnEdge(location: ILatLng, path: ILatLng[]): boolean {
    return GoogleMaps.getPlugin().geometry.poly.isLocationOnEdge(location, path);
  }
}

/**
 * @hidden
 */
@Plugin({
  pluginName: 'GoogleMaps',
  pluginRef: 'plugin.google.maps.geometry.spherical',
  plugin: 'cordova-plugin-googlemaps',
  repo: ''
})
export class Spherical {

  /**
   * Returns the distance, in meters, between two LatLngs.
   * @param locationA {ILatLng}
   * @param locationB {ILatLng}
   * @return {number}
   */
  static computeDistanceBetween(from: ILatLng, to: ILatLng): number {
    return GoogleMaps.getPlugin().geometry.spherical.computeDistanceBetween(from, to);
  }

  /**
   * Returns the LatLng resulting from moving a distance from an origin in the specified heading (expressed in degrees clockwise from north)
   * @param from {ILatLng}
   * @param distance {number}
   * @param heading {number}
   * @return {LatLng}
   */
  static computeOffset(from: ILatLng, distance: number, heading: number): LatLng {
    return GoogleMaps.getPlugin().geometry.spherical.computeOffset(from, distance, heading);
  }

  /**
   * Returns the location of origin when provided with a LatLng destination, meters travelled and original heading. Headings are expressed in degrees clockwise from North. This function returns null when no solution is available.
   * @param to {ILatLng} The destination LatLng.
   * @param distance {number} The distance travelled, in meters.
   * @param heading {number} The heading in degrees clockwise from north.
   * @return {LatLng}
   */
  static computeOffsetOrigin(to: ILatLng, distance: number, heading: number): LatLng {
    return GoogleMaps.getPlugin().geometry.spherical.computeOffsetOrigin(to, distance, heading);
  }

  /**
   * Returns the length of the given path.
   * @param path {Array<ILatLng> | BaseArrayClass<ILatLng>}
   * @return {number}
   */
  static computeLength(path: Array<ILatLng> | BaseArrayClass<ILatLng>): number {
    return GoogleMaps.getPlugin().geometry.spherical.computeLength(path);
  }

  /**
   * Returns the area of a closed path. The computed area uses the same units as the radius.
   * @param path {Array<ILatLng> | BaseArrayClass<ILatLng>}.
   * @return {number}
   */
  static computeArea(path: Array<ILatLng> | BaseArrayClass<ILatLng>): number {
    return GoogleMaps.getPlugin().geometry.spherical.computeArea(path);
  }

  /**
   * Returns the signed area of a closed path. The signed area may be used to determine the orientation of the path.
   * @param path {Array<ILatLng> | BaseArrayClass<ILatLng>}.
   * @return {number}
   */
  static computeSignedArea(path: Array<ILatLng> | BaseArrayClass<ILatLng>): number {
    return GoogleMaps.getPlugin().geometry.spherical.computeSignedArea(path);
  }

  /**
   * Returns the heading from one LatLng to another LatLng. Headings are expressed in degrees clockwise from North within the range (-180,180).
   * @param from {ILatLng}
   * @param to {ILatLng}
   * @return {number}
   */
  static computeHeading(from: ILatLng, to: ILatLng): number {
    return GoogleMaps.getPlugin().geometry.spherical.computeHeading(from, to);
  }

  /**
   * Returns the LatLng which lies the given fraction of the way between the origin LatLng and the destination LatLng.
   * @param from {ILatLng}     The LatLng from which to start.
   * @param to {ILatLng}       The LatLng toward which to travel.
   * @param fraction {number}  A fraction of the distance to travel from 0.0 to 1.0 .
   * @return {LatLng}
   */
  static interpolate(from: ILatLng, to: ILatLng, fraction: number): LatLng {
    return GoogleMaps.getPlugin().geometry.spherical.interpolate(from, to, fraction);
  }

  /**
   * @deprecation
   * @hidden
   */
  computeDistanceBetween(from: ILatLng, to: ILatLng): number {
    console.error('GoogleMaps', '[deprecated] This method is static. Please use Spherical.computeDistanceBetween()');
    return Spherical.computeDistanceBetween(from, to);
  }

  /**
   * @deprecation
   * @hidden
   */
  computeOffset(from: ILatLng, distance: number, heading: number): LatLng {
    console.error('GoogleMaps', '[deprecated] This method is static. Please use Spherical.computeOffset()');
    return Spherical.computeOffset(from, distance, heading);
  }

  /**
   * @deprecation
   * @hidden
   */
  computeOffsetOrigin(to: ILatLng, distance: number, heading: number): LatLng {
    console.error('GoogleMaps', '[deprecated] This method is static. Please use Spherical.computeOffsetOrigin()');
    return Spherical.computeOffsetOrigin(to, distance, heading);
  }

  /**
   * @deprecation
   * @hidden
   */
  computeLength(path: Array<ILatLng> | BaseArrayClass<ILatLng>): number {
    console.error('GoogleMaps', '[deprecated] This method is static. Please use Spherical.computeLength()');
    return Spherical.computeLength(path);
  }

  /**
   * @deprecation
   * @hidden
   */
  computeArea(path: Array<ILatLng> | BaseArrayClass<ILatLng>): number {
    console.error('GoogleMaps', '[deprecated] This method is static. Please use Spherical.computeArea()');
    return Spherical.computeArea(path);
  }

  /**
   * @deprecation
   * @hidden
   */
  computeSignedArea(path: Array<ILatLng> | BaseArrayClass<ILatLng>): number {
    console.error('GoogleMaps', '[deprecated] This method is static. Please use Spherical.computeSignedArea()');
    return Spherical.computeSignedArea(path);
  }

  /**
   * @deprecation
   * @hidden
   */
  computeHeading(from: ILatLng, to: ILatLng): number {
    console.error('GoogleMaps', '[deprecated] This method is static. Please use Spherical.computeHeading()');
    return Spherical.computeHeading(from, to);
  }

  /**
   * @deprecation
   * @hidden
   */
  interpolate(from: ILatLng, to: ILatLng, fraction: number): LatLng {
    console.error('GoogleMaps', '[deprecated] This method is static. Please use Spherical.interpolate()');
    return Spherical.interpolate(from, to, fraction);
  }
}

/**
 * @hidden
 */
@Plugin({
  pluginName: 'GoogleMaps',
  plugin: 'cordova-plugin-googlemaps'
})
export class GoogleMap extends BaseClass {
  constructor(element: any, options?: GoogleMapOptions) {
    super();
    if (checkAvailability(GoogleMaps.getPluginRef(), null, GoogleMaps.getPluginName()) === true) {
      if (element instanceof HTMLElement) {
        this._objectInstance = GoogleMaps.getPlugin().Map.getMap(element, options);
      } else if (typeof element === 'string') {
        let dummyObj: any = new (GoogleMaps.getPlugin().BaseClass)();
        this._objectInstance = dummyObj;
        let onListeners: any[] = [];
        let oneListeners: any[] = [];
        let _origAddEventListener: any = this._objectInstance.addEventListener;
        let _origAddEventListenerOnce: any = this._objectInstance.addEventListenerOnce;
        this._objectInstance.addEventListener = (eventName: string, fn: () => void) => {
          if (eventName === GoogleMapsEvent.MAP_READY) {
            _origAddEventListener.call(dummyObj, eventName, fn);
          } else {
            onListeners.push([dummyObj, fn]);
          }
        };
        this._objectInstance.on = this._objectInstance.addEventListener;

        this._objectInstance.addEventListenerOnce = (eventName: string, fn: () => void) => {
          if (eventName === GoogleMapsEvent.MAP_READY) {
            _origAddEventListenerOnce.call(dummyObj, eventName, fn);
          } else {
            oneListeners.push([dummyObj, fn]);
          }
        };
        this._objectInstance.one = this._objectInstance.addEventListenerOnce;
        (getPromise<any>((resolve, reject) => {
          let count: number = 0;
          let timer: any = setInterval(() => {
            let target = document.querySelector('.show-page #' + element);
            if (target) {
              clearInterval(timer);
              resolve(target);
            } else {
              if (count++ < 20) {
                return;
              }
              clearInterval(timer);
              this._objectInstance.remove();
              console.error('Can not find the element [#' + element + ']');
              reject();
            }
          }, 100);
        }))
          .then((target: any) => {
            this._objectInstance = GoogleMaps.getPlugin().Map.getMap(target, options);
            this._objectInstance.one(GoogleMapsEvent.MAP_READY, () => {
              this.set('_overlays', {});
              onListeners.forEach((args) => {
                this.on.apply(this, args);
              });
              oneListeners.forEach((args) => {
                this.one.apply(this, args);
              });
              dummyObj.trigger(GoogleMapsEvent.MAP_READY);
            });
          })
          .catch(() => {
            this._objectInstance = null;
          });
      } else if (element === null && options) {
        this._objectInstance = GoogleMaps.getPlugin().Map.getMap(null, options);
      }
    }
  }

  /**
   * Changes the map div
   * @param domNode {HTMLElement | string} [options] If you want to display the map in an html element, you need to specify an element or id. If omit this argument, the map is detached from webview.
   */
  @InstanceCheck()
  setDiv(domNode?: HTMLElement | string): void {
    if (typeof domNode === 'string') {
      this._objectInstance.setDiv(document.querySelector('.show-page #' + domNode));
    } else {
      this._objectInstance.setDiv(domNode);
    }
  }

  /**
   * Returns the map HTML element
   * @return {HTMLElement}
   */
  @CordovaInstance({ sync: true })
  getDiv(): HTMLElement {
    return;
  }

  /**
   * Changes the map type id
   * @param mapTypeId {string}
   */
  @CordovaInstance({ sync: true })
  setMapTypeId(mapTypeId: MapType): void {
  }

  /**
   * Moves the camera with animation
   * @return {Promise<any>}
   */
  @CordovaInstance()
  animateCamera(cameraPosition: CameraPosition<any>): Promise<any> {
    return;
  }

  /**
   * Zooming in the camera with animation
   * @return {Promise<any>}
   */
  @CordovaInstance()
  animateCameraZoomIn(): Promise<any> {
    return;
  }

  /**
   * Zooming out the camera with animation
   * @return {Promise<any>}
   */
  @CordovaInstance()
  animateCameraZoomOut(): Promise<any> {
    return;
  }

  /**
   * Moves the camera without animation
   * @return {Promise<any>}
   */
  @CordovaInstance()
  moveCamera(cameraPosition: CameraPosition<any>): Promise<any> {
    return;
  }

  /**
   * Zooming in the camera without animation
   * @return {Promise<any>}
   */
  @CordovaInstance()
  moveCameraZoomIn(): Promise<any> {
    return;
  }

  /**
   * Zooming out the camera without animation
   * @return {Promise<any>}
   */
  @CordovaInstance()
  moveCameraZoomOut(): Promise<any> {
    return;
  }

  /**
   * Get the position of the camera.
   * @return {CameraPosition}
   */
  @CordovaInstance({ sync: true })
  getCameraPosition(): CameraPosition<ILatLng> {
    return;
  }

  /**
   * Get the current camera target position
   * @return {Promise<CameraPosition>}
   */
  @CordovaInstance({ sync: true })
  getCameraTarget(): ILatLng {
    return;
  }

  /**
   * Get the current camera zoom level
   * @return {number}
   */
  @CordovaInstance({ sync: true })
  getCameraZoom(): number {
    return;
  }

  /**
   * Get the current camera bearing
   * @return {number}
   */
  @CordovaInstance({ sync: true })
  getCameraBearing(): number {
    return;
  }

  /**
   * Get the current camera tilt (view angle)
   * @return {number}
   */
  @CordovaInstance({ sync: true })
  getCameraTilt(): number {
    return;
  }

  /**
   * Set the center position of the camera view
   * @param latLng {ILatLng | Array<ILatLng>}
   */
  @CordovaInstance({ sync: true })
  setCameraTarget(latLng: ILatLng | Array<ILatLng>): void {
  }

  /**
   * Set zoom level of the camera
   * @param zoomLevel {number} Zoom level
   */
  @CordovaInstance({ sync: true })
  setCameraZoom(zoomLevel: number): void {
  }

  /**
   * Set the camera view angle
   * @param tiltLevel {number} Tilt level
   */
  @CordovaInstance({ sync: true })
  setCameraTilt(tiltLevel: number): void {
  }

  /**
   * Set camera bearing
   * @param bearing {any}
   */
  @CordovaInstance({ sync: true })
  setCameraBearing(bearing: any): void {
  }

  /**
   * Change the center of the map by the given distance in pixels
   * @param x {any}
   * @param y {any}
   */
  @CordovaInstance({ sync: true })
  panBy(x: string | number, y: string | number): void {
  }

  /**
   * Get the current visible region (southWest and northEast)
   * @return {VisibleRegion}
   */
  @CordovaInstance({ sync: true })
  getVisibleRegion(): VisibleRegion {
    return;
  }

  /**
   * Get the current device location
   * @return {Promise<MyLocation>}
   */
  @CordovaInstance()
  getMyLocation(options?: MyLocationOptions): Promise<MyLocation> {
    return;
  }

  /**
   * Set false to ignore all clicks on the map
   * @param isClickable {boolean}
   */
  @CordovaInstance({ sync: true })
  setClickable(isClickable: boolean): void {
  }

  /**
   * Destroy a map completely
   * @return {Promise<any>}
   */
  @CordovaInstance()
  remove(): Promise<any> {
    if (this.get('_overlays')) {
      Object.keys(this.get('_overlays')).forEach((overlayId: string) => {
        this.get('_overlays')[overlayId] = null;
        delete this.get('_overlays')[overlayId];
      });
    }
    return getPromise<any>((resolve) => {
      this._objectInstance.remove(() => resolve());
    });
  }

  /**
   * Remove all overlays, such as marker
   * @return {Promise<any>}
   */
  @InstanceCheck()
  clear(): Promise<any> {
    if (this.get('_overlays')) {
      Object.keys(this.get('_overlays')).forEach((overlayId: string) => {
        this.get('_overlays')[overlayId] = null;
        delete this.get('_overlays')[overlayId];
      });
    }
    return getPromise<any>((resolve) => {
      this._objectInstance.clear(() => resolve());
    });
  }

  /**
   * Convert the unit from LatLng to the pixels from the left/top of the map div
   * @return {Promise<any>}
   */
  @CordovaInstance()
  fromLatLngToPoint(latLng: ILatLng): Promise<any[]> {
    return;
  }

  /**
   * Convert the unit from the pixels from the left/top to the LatLng
   * @return {Promise<LatLng>}
   */
  @CordovaInstance()
  fromPointToLatLng(point: any): Promise<LatLng> {
    return;
  }

  /**
   * Set true if you want to show the MyLocation control (blue dot)
   * @param enabled {boolean}
   */
  @CordovaInstance({ sync: true })
  setMyLocationEnabled(enabled: boolean): void {
  }

  /**
   * Set true if you want to show the MyLocation button
   * @param enabled {boolean}
   */
  @CordovaInstance({ sync: true })
  setMyLocationButtonEnabled(enabled: boolean): void {}

  /**
   * Get the currently focused building
   * @return {Promise<any>}
   */
  @CordovaInstance()
  getFocusedBuilding(): Promise<any> {
    return;
  }

  /**
   * Set true if you want to show the indoor map
   * @param enabled {boolean}
   */
  @CordovaInstance({ sync: true })
  setIndoorEnabled(enabled: boolean): void {
  }

  /**
   * Set true if you want to show the traffic layer
   * @param enabled {boolean}
   */
  @CordovaInstance({ sync: true })
  setTrafficEnabled(enabled: boolean): void {
  }

  /**
   * Set true if you want to show the compass button
   * @param enabled {boolean}
   */
  @CordovaInstance({ sync: true })
  setCompassEnabled(enabled: boolean): void {
  }

  /**
   * Sets the preference for whether all gestures should be enabled or disabled
   * @param enabled {boolean}
   */
  @CordovaInstance({ sync: true })
  setAllGesturesEnabled(enabled: boolean): void {
  }

  /**
   * Set visibility of the map
   * @param visible {boolean}
   */
  @CordovaInstance({ sync: true })
  setVisible(visible: boolean): void {
  }

  /**
   * Adjust the map padding (same as CSS padding rule)
   * @param top {number}
   * @param right {number}
   * @param left {number}
   * @param bottom {number}
   */
  @CordovaInstance({ sync: true })
  setPadding(top?: number, right?: number, bottom?: number, left?: number): void {
  }

  /**
   * Set options
   * @param options
   */
  @CordovaInstance({ sync: true })
  setOptions(options: GoogleMapOptions): void {
  }

  /**
   * Adds a marker
   * @param options {MarkerOptions} options
   * @return {Promise<Marker | any>}
   */
  @InstanceCheck()
  addMarker(options: MarkerOptions): Promise<Marker | any> {
    return getPromise<Marker>((resolve, reject) => {
      this._objectInstance.addMarker(options, (marker: any) => {
        if (marker) {
          let overlayId: string = marker.getId();
          const overlay: Marker = new Marker(this, marker);
          this.get('_overlays')[overlayId] = overlay;
          marker.one(overlayId + '_remove', () => {
            if (this.get('_overlays')) {
              this.get('_overlays')[overlayId] = null;
              overlay.destroy();
            }
          });
          resolve(overlay);
        } else {
          reject();
        }
      });
    });
  }

  /**
   * Adds a marker cluster
   * @param options {MarkerClusterOptions} options
   * @return {Promise<MarkerCluster | any>}
   */
  @InstanceCheck()
  addMarkerCluster(options: MarkerClusterOptions): Promise<MarkerCluster | any> {
    return getPromise<MarkerCluster>((resolve, reject) => {
      this._objectInstance.addMarkerCluster(options, (markerCluster: any) => {
        if (markerCluster) {
          let overlayId = markerCluster.getId();
          const overlay = new MarkerCluster(this, markerCluster);
          this.get('_overlays')[overlayId] = overlay;
          markerCluster.one('remove', () => {
            if (this.get('_overlays')) {
              this.get('_overlays')[overlayId] = null;
              overlay.destroy();
            }
          });
          markerCluster.set('_overlays', new BaseArrayClass());
          resolve(overlay);
        } else {
          reject();
        }
      });
    });
  }

  /**
   * Adds a circle
   * @param options {CircleOptions} options
   * @return {Promise<Circle | any>}
   */
  @InstanceCheck()
  addCircle(options: CircleOptions): Promise<Circle | any> {
    return getPromise<Circle>((resolve, reject) => {
      this._objectInstance.addCircle(options, (circle: any) => {
        if (circle) {
          let overlayId: string = circle.getId();
          const overlay = new Circle(this, circle);
          this.get('_overlays')[overlayId] = overlay;
          circle.one(overlayId + '_remove', () => {
            if (this.get('_overlays')) {
              this.get('_overlays')[overlayId] = null;
              overlay.destroy();
            }
          });
          resolve(overlay);
        } else {
          reject();
        }
      });
    });
  }

  /**
   * Adds a polygon
   * @param options {PolygonOptions} options
   * @return {Promise<Polygon | any>}
   */
  @InstanceCheck()
  addPolygon(options: PolygonOptions): Promise<Polygon | any> {
    return getPromise<Polygon>((resolve, reject) => {
      this._objectInstance.addPolygon(options, (polygon: any) => {
        if (polygon) {
          let overlayId: string = polygon.getId();
          const overlay = new Polygon(this, polygon);
          this.get('_overlays')[overlayId] = overlay;
          polygon.one(overlayId + '_remove', () => {
            if (this.get('_overlays')) {
              this.get('_overlays')[overlayId] = null;
              overlay.destroy();
            }
          });
          resolve(overlay);
        } else {
          reject();
        }
      });
    });
  }

  /**
   * Adds a polyline
   * @param options {PolylineOptions} options
   * @return {Promise<Polyline | any>}
   */
  @InstanceCheck()
  addPolyline(options: PolylineOptions): Promise<Polyline | any> {
    return getPromise<Polyline>((resolve, reject) => {
      this._objectInstance.addPolyline(options, (polyline: any) => {
        if (polyline) {
          let overlayId: string = polyline.getId();
          const overlay = new Polyline(this, polyline);
          this.get('_overlays')[overlayId] = overlay;
          polyline.one(overlayId + '_remove', () => {
            if (this.get('_overlays')) {
              this.get('_overlays')[overlayId] = null;
              overlay.destroy();
            }
          });
          resolve(overlay);
        } else {
          reject();
        }
      });
    });
  }

  /**
   * Adds a tile overlay
   * @param options {TileOverlayOptions} options
   * @return {Promise<TileOverlay | any>}
   */
  @InstanceCheck()
  addTileOverlay(options: TileOverlayOptions): Promise<TileOverlay | any> {
    return getPromise<TileOverlay>((resolve, reject) => {
      this._objectInstance.addTileOverlay(options, (tileOverlay: any) => {
        if (tileOverlay) {
          let overlayId: string = tileOverlay.getId();
          const overlay = new TileOverlay(this, tileOverlay);
          this.get('_overlays')[overlayId] = overlay;
          tileOverlay.one(overlayId + '_remove', () => {
            if (this.get('_overlays')) {
              this.get('_overlays')[overlayId] = null;
              overlay.destroy();
            }
          });
          resolve(overlay);
        } else {
          reject();
        }
      });
    });
  }

  /**
   * Adds a ground overlay
   * @param options {GroundOverlayOptions} options
   * @return {Promise<GroundOverlay | any>}
   */
  @InstanceCheck()
  addGroundOverlay(options: GroundOverlayOptions): Promise<GroundOverlay | any> {
    return getPromise<GroundOverlay>((resolve, reject) => {
      this._objectInstance.addGroundOverlay(options, (groundOverlay: any) => {
        if (groundOverlay) {
          let overlayId: string = groundOverlay.getId();
          const overlay = new GroundOverlay(this, groundOverlay);
          this.get('_overlays')[overlayId] = overlay;
          groundOverlay.one(overlayId + '_remove', () => {
            if (this.get('_overlays')) {
              this.get('_overlays')[overlayId] = null;
              overlay.destroy();
            }
          });
          resolve(overlay);
        } else {
          reject();
        }
      });
    });
  }

  /**
   * Adds a kml overlay
   * @param options {KmlOverlayOptions} options
   * @return {Promise<KmlOverlay | any>}
   */
<<<<<<< HEAD
  @CordovaInstance({ sync: true })
  refreshLayout(): void {
=======
  @InstanceCheck()
  addKmlOverlay(options: KmlOverlayOptions): Promise<KmlOverlay | any> {
    return new Promise<KmlOverlay>((resolve, reject) => {
      this._objectInstance.addKmlOverlay(options, (kmlOverlay: any) => {
        if (kmlOverlay) {
          let overlayId: string = kmlOverlay.getId();
          const overlay = new KmlOverlay(this, kmlOverlay);
          this.get('_overlays')[overlayId] = overlay;
          kmlOverlay.one(overlayId + '_remove', () => {
            if (this.get('_overlays')) {
              this.get('_overlays')[overlayId] = null;
              overlay.destroy();
            }
          });
          resolve(overlay);
        } else {
          reject();
        }
      });
    });
>>>>>>> 9cc3d8fd
  }

  /**
   * Returns the base64 encoded screen capture of the map.
   * @param options {ToDataUrlOptions} [options] options
   * @return {Promise<string>}
   */
  @CordovaInstance()
<<<<<<< HEAD
  toDataURL(): Promise<any> {
    return;
  }

  // /**
  //  * @return {Promise<KmlOverlay | any>}
  //  */
  // @InstanceCheck()
  // addKmlOverlay(options: KmlOverlayOptions): Promise<KmlOverlay | any> {
  //   return getPromise<KmlOverlay>((resolve, reject) => {
  //     this._objectInstance.addKmlOverlay(options, (kmlOverlay: any) => {
  //       if (kmlOverlay) {
  //         resolve(new KmlOverlay(kmlOverlay));
  //       } else {
  //         reject();
  //       }
  //     });
  //   });
  // }
=======
  toDataURL(params?: ToDataUrlOptions): Promise<string> { return; }
>>>>>>> 9cc3d8fd

}

/**
 * @hidden
 */
export class GroundOverlay extends BaseClass {

  private _map: GoogleMap;

  constructor(_map: GoogleMap, _objectInstance: any) {
    super();
    this._map = _map;
    this._objectInstance = _objectInstance;
  }

  /**
   * Return the ID of instance.
   * @return {string}
   */
  @CordovaInstance({ sync: true })
  getId(): string {
    return;
  }

  /**
   * Return the map instance.
   * @return {GoogleMap}
   */
<<<<<<< HEAD
  getMap(): any {
    return this._map;
  }
=======
  getMap(): GoogleMap { return this._map; }
>>>>>>> 9cc3d8fd

  /**
   * Change the bounds of the GroundOverlay
   * @param bounds { ILatLng[]}
   */
  @CordovaInstance({ sync: true })
  setBounds(bounds: ILatLng[]): void {
  }

  /**
   * Change the bearing of the ground overlay
   * @param bearing {number}
   */
  @CordovaInstance({ sync: true })
  setBearing(bearing: number): void {
  }

  /**
   * Return the current bearing value
   */
  @CordovaInstance({ sync: true })
  getBearing(): number {
    return;
  }

  /**
   * Change the image of the ground overlay
   * @param image {string} URL of image
   */
  @CordovaInstance({ sync: true })
  setImage(image: string): void {
  }

  /**
   * Change the opacity of the ground overlay from 0.0 to 1.0
   * @param opacity {number}
   */
  @CordovaInstance({ sync: true })
  setOpacity(opacity: number): void {
  }

  /**
   * Return the current opacity
   * @return {number}
   */
  @CordovaInstance({ sync: true })
  getOpacity(): number {
    return;
  }

  /**
   * Change clickablity of the ground overlay
   * @param clickable {boolean}
   */
  @CordovaInstance({ sync: true })
  setClickable(clickable: boolean): void {
  }

  /**
   * Return true if the ground overlay is clickable
   * @return {boolean}
   */
  @CordovaInstance({ sync: true })
  getClickable(): boolean {
    return;
  }

  /**
   * Change visibility of the ground overlay
   * @param visible {boolean}
   */
  @CordovaInstance({ sync: true })
  setVisible(visible: boolean): void {
  }

  /**
   * Return true if the ground overlay is visible
   * @return {boolean}
   */
  @CordovaInstance({ sync: true })
  getVisible(): boolean {
    return;
  }

  /**
   * Change the ground overlay zIndex order
   * @param index {number}
   */
  @CordovaInstance({ sync: true })
  setZIndex(index: number): void {
  }

  /**
   * Return the current ground overlay zIndex
   * @return {number}
   */
  @CordovaInstance({ sync: true })
  getZIndex(): number {
    return;
  }

  /**
   * Remove the ground overlay
   */
  @CordovaCheck()
  remove(): void {
    delete this._objectInstance.getMap().get('_overlays')[this.getId()];
    this._objectInstance.remove();
    this.destroy();
  }
}

/**
 * @hidden
 */
@Plugin({
  plugin: 'cordova-plugin-googlemaps',
  pluginName: 'GoogleMaps',
  pluginRef: 'plugin.google.maps.HtmlInfoWindow',
  repo: ''
})
export class HtmlInfoWindow extends BaseClass {

  constructor() {
    super();
    this._objectInstance = new (GoogleMaps.getPlugin().HtmlInfoWindow)();
  }

  /**
   * Change the backgroundColor
   * @param color {string}
   */
  @CordovaInstance()
  setBackgroundColor(color: string): void {
  }

  /**
   * Set your HTML contents.
   * @param content {any} String containing text or HTML element
   * @param cssOptions? {any} CSS styles for the container element of HTMLInfoWindow
   */
  @CordovaInstance()
  setContent(content: string | Element, cssOptions?: any): void {
  }

  /**
   * Open the htmlInfoWindow
   * @param marker {Marker}
   */
  @CordovaInstance()
  open(marker: any): any {
  }

  /**
   * Close the htmlInfoWindow
   */
  @CordovaInstance()
  close(): void {
  }

}

/**
 * @hidden
 */
export class Marker extends BaseClass {

  private _map: GoogleMap;

  constructor(_map: GoogleMap, _objectInstance: any) {
    super();
    this._map = _map;
    this._objectInstance = _objectInstance;
  }

  /**
   * Return the ID of instance.
   * @return {string}
   */
  @CordovaInstance({ sync: true })
  getId(): string {
    return;
  }

  /**
   * Return the map instance.
   * @return {GoogleMap}
   */
<<<<<<< HEAD
  getMap(): any {
    return this._map;
  }
=======
  getMap(): GoogleMap { return this._map; }
>>>>>>> 9cc3d8fd

  /**
   * Set the marker position.
   * @param latLng {ILatLng}
   */
  @CordovaInstance({ sync: true })
  setPosition(latLng: ILatLng): void {
    return;
  }

  /**
   * Return the marker position.
   * @return {ILatLng}
   */
  @CordovaInstance({ sync: true })
  getPosition(): ILatLng {
    return;
  }

  /**
   * Show the normal infoWindow of the marker.
   */
  @CordovaInstance({ sync: true })
  showInfoWindow(): void {
  }

  /**
   * Hide the normal infoWindow of the marker.
   */
  @CordovaInstance({ sync: true })
  hideInfoWindow(): void {
  }

  /**
   * Specify the animation either `DROP` or `BOUNCE`
   * @param animation {string}
   */
  @CordovaInstance({ sync: true })
  setAnimation(animation: string): void {
  }

  /**
   * Set true if you **do not want** to move the map when you click on the marker.
   * @param disableAutoPan {boolean}
   */
  @CordovaInstance({ sync: true })
  setDisableAutoPan(disableAutoPan: boolean): void {
  }

  /**
   * Set false if you want to hide the marker.
   * @param visible
   */
  @CordovaInstance({ sync: true })
  setVisible(visible: boolean): void {
  }

  /**
   * Return true if the marker is visible
   */
  @CordovaInstance({ sync: true })
  isVisible(): boolean {
    return;
  }

  /**
   * Change title of the normal infoWindow.
   * @param title {string}
   */
  @CordovaInstance({ sync: true })
  setTitle(title: string): void {
  }

  /**
   * Return the title strings.
   * @return {string}
   */
  @CordovaInstance({ sync: true })
  getTitle(): string {
    return;
  }

  /**
   * Change snippet of the normal infoWindow.
   * @param snippet {string}
   */
  @CordovaInstance({ sync: true })
  setSnippet(snippet: string): void {
  }

  /**
   * Return the snippet strings.
   * @return {string}
   */
  @CordovaInstance({ sync: true })
  getSnippet(): string {
    return;
  }

  /**
   * Change the marker opacity from 0.0 to 1.0.
   * @param alpha {number} Opacity
   */
  @CordovaInstance({ sync: true })
  setOpacity(alpha: number): void {
  }

  /**
   * Return the marker opacity.
   * @return {number} Opacity
   */
  @CordovaInstance({ sync: true })
  getOpacity(): number {
    return;
  }

  /**
   * Remove the marker.
   */
  @CordovaCheck()
  remove(): void {
    delete this._objectInstance.getMap().get('_overlays')[this.getId()];
    this._objectInstance.remove();
    this.destroy();
  }

  /**
   * Change the info window anchor. This defaults to 50% from the left of the image and at the bottom of the image.
   * @param x {number} Distance from left of the icon image in pixels.
   * @param y {number} Distance from top of the icon image in pixels.
   */
  @CordovaInstance({ sync: true })
  setIconAnchor(x: number, y: number): void {
  }

  /**
   * Change the info window anchor. This defaults to 50% from the left of the image and at the top of the image.
   * @param x {number} Distance from left of the icon image in pixels.
   * @param y {number} Distance from top of the icon image in pixels.
   */
  @CordovaInstance({ sync: true })
  setInfoWindowAnchor(x: number, y: number): void {
  }

  /**
   * Return true if the infoWindow is shown on the marker
   * @return {boolean}
   */
  @CordovaInstance({ sync: true })
  isInfoWindowShown(): boolean {
    return;
  }

  /**
   * Return the marker hash code.
   * @return {string} Marker hash code
   */
  @CordovaInstance({ sync: true })
  getHashCode(): string {
    return;
  }

  /**
   * Higher zIndex value overlays will be drawn on top of lower zIndex value tile layers and overlays.
   * @param y {number} z-index
   */
  @CordovaInstance({ sync: true })
  setZIndex(zIndex: number): void {
  }

  /**
   * Get z-index
   * @return {number}
   */
  @CordovaInstance({ sync: true })
  getZIndex(): number {
    return;
  }

  /**
   * Set true if you allow all users to drag the marker.
   * @param draggable {boolean}
   */
  @CordovaInstance({ sync: true })
  setDraggable(draggable: boolean): void {
  }

  /**
   * Return true if the marker drag is enabled.
   * @return {boolean}
   */
  @CordovaInstance({ sync: true })
  isDraggable(): boolean {
    return;
  }

  /**
   * Set true if you want to be flat marker.
   * @param flat {boolean}
   */
  @CordovaInstance({ sync: true })
  setFlat(flat: boolean): void {
    return;
  }

  /**
   * Change icon url and/or size
   * @param icon
   */
  @CordovaInstance({ sync: true })
  setIcon(icon: MarkerIcon): void {
    return;
  }

  /**
   * Set the marker rotation angle.
   * @param rotation {number}
   */
  @CordovaInstance({ sync: true })
  setRotation(rotation: number): void {
  }

  /**
   * Return the marker rotation angle.
   * @return {number}
   */
  @CordovaInstance({ sync: true })
  getRotation(): number {
    return;
  }

}

/**
 * @hidden
 */
export class MarkerCluster extends BaseClass {

  private _map: GoogleMap;

  constructor(_map: GoogleMap, _objectInstance: any) {
    super();
    this._map = _map;
    this._objectInstance = _objectInstance;
  }

  /**
   * Return the ID of instance.
   * @return {string}
   */
  @CordovaInstance({ sync: true })
  getId(): string {
    return;
  }

  /**
   * Add one marker location
   * @param marker {MarkerOptions} one location
   * @param skipRedraw? {boolean} marker cluster does not redraw the marker cluster if true.
   */
  @CordovaInstance({ sync: true })
<<<<<<< HEAD
  addMarker(marker: MarkerOptions): void {
  }
=======
  addMarker(marker: MarkerOptions, skipRedraw?: boolean): void {}
>>>>>>> 9cc3d8fd

  /**
   * Add marker locations
   * @param markers {MarkerOptions[]} multiple locations
   */
  @CordovaInstance({ sync: true })
  addMarkers(markers: MarkerOptions[]): void {
  }

  /**
   * Remove the marker cluster
   */
  @InstanceCheck()
  remove(): void {
    this._objectInstance.set('_overlays', undefined);
    delete this._objectInstance.getMap().get('_overlays')[this.getId()];
    this._objectInstance.remove();
    this.destroy();
  }

  /**
   * Return the map instance.
   * @return {GoogleMap}
   */
<<<<<<< HEAD
  getMap(): any {
    return this._map;
  }
=======
  getMap(): GoogleMap { return this._map; }
>>>>>>> 9cc3d8fd

}

/**
 * @hidden
 */
export class Polygon extends BaseClass {

  private _map: GoogleMap;

  constructor(_map: GoogleMap, _objectInstance: any) {
    super();
    this._map = _map;
    this._objectInstance = _objectInstance;
  }

  /**
   * Return the ID of instance.
   * @return {string}
   */
  @CordovaInstance({ sync: true })
  getId(): string {
    return;
  }

  /**
   * Return the map instance.
   * @return {GoogleMap}
   */
<<<<<<< HEAD
  getMap(): any {
    return this._map;
  }
=======
  getMap(): GoogleMap { return this._map; }
>>>>>>> 9cc3d8fd

  /**
   * Change the polygon points.
   * @param points {ILatLng[]}
   */
  @CordovaInstance({ sync: true })
  setPoints(points: ILatLng[]): void {
  }

  /**
   * Return an instance of the BaseArrayClass.
   * You can modify the points.
   * @return {BaseArrayClass<ILatLng>}
   */
  @CordovaCheck()
  getPoints(): BaseArrayClass<ILatLng> {
    return new BaseArrayClass<ILatLng>(this._objectInstance.getPoints());
  }

  /**
   * Change the polygon holes.
   * @param holes {ILatLng[][]}
   */
  @CordovaInstance({ sync: true })
  setHoles(holes: ILatLng[][]): void {
  }

  /**
   * Return an instance of the BaseArrayClass.
   * You can modify the holes.
   * @return {BaseArrayClass<ILatLng[]>}
   */
  @CordovaCheck()
  getHoles(): BaseArrayClass<ILatLng[]> {
    let holes: ILatLng[][] = this._objectInstance.getPoints();
    let results: BaseArrayClass<ILatLng[]> = new BaseArrayClass<ILatLng[]>();
    holes.forEach((hole: ILatLng[]) => {
      results.push(hole);
    });
    return results;
  }

  /**
   * Change the filling color (inner color)
   * @param fillColor {string}
   */
  @CordovaInstance({ sync: true })
  setFillColor(fillColor: string): void {
  }

  /**
   * Return the current polygon filling color (inner color).
   * @return {string}
   */
  @CordovaInstance({ sync: true })
  getFillColor(): string {
    return;
  }

  /**
   * Change the stroke color (outer color)
   * @param strokeColor {string}
   */
  @CordovaInstance({ sync: true })
  setStrokeColor(strokeColor: string): void {
  }

  /**
   * Return the current polygon stroke color (outer color)
   * @return {string}
   */
  @CordovaInstance({ sync: true })
  getStrokeColor(): string {
    return;
  }

  /**
   * Change clickablity of the polygon
   * @param clickable {boolean}
   */
  @CordovaInstance({ sync: true })
  setClickable(clickable: boolean): void {
  }

  /**
   * Return true if the polygon is clickable
   */
  @CordovaInstance({ sync: true })
  getClickable(): boolean {
    return;
  }

  /**
   * Change visibility of the polygon
   * @param visible {boolean}
   */
  @CordovaInstance({ sync: true })
  setVisible(visible: boolean): void {
  }

  /**
   * Return true if the polygon is visible
   * @return {boolean}
   */
  @CordovaInstance({ sync: true })
  getVisible(): boolean {
    return;
  }

  /**
   * Change the polygon zIndex order.
   * @param zIndex {number}
   */
  @CordovaInstance({ sync: true })
  setZIndex(zIndex: number): void {
  }

  /**
   * Return the current polygon zIndex
   * @return {number}
   */
  @CordovaInstance({ sync: true })
  getZIndex(): number {
    return;
  }

  /**
   * Remove the polygon.
   */
  @InstanceCheck()
  remove(): void {
    delete this._objectInstance.getMap().get('_overlays')[this.getId()];
    this._objectInstance.remove();
    this.destroy();
  }

  /**
   * Change the polygon stroke width
   */
  @CordovaInstance({ sync: true })
  setStrokeWidth(strokeWidth: number): void {
  }

  /**
   * Return the polygon stroke width
   */
  @CordovaInstance({ sync: true })
  getStrokeWidth(): number {
    return;
  }

  /**
   * When true, edges of the polygon are interpreted as geodesic and will follow the curvature of the Earth.
   * @param geodesic {boolean}
   */
  @CordovaInstance({ sync: true })
  setGeodesic(geodesic: boolean): void {
  }

  /**
   * Return true if the polygon is geodesic.
   * @return {boolean}
   */
  @CordovaInstance({ sync: true })
  getGeodesic(): boolean {
    return;
  }

}

/**
 * @hidden
 */
export class Polyline extends BaseClass {

  private _map: GoogleMap;

  constructor(_map: GoogleMap, _objectInstance: any) {
    super();
    this._map = _map;
    this._objectInstance = _objectInstance;
  }

  /**
   * Return the ID of instance.
   * @return {string}
   */
  @CordovaInstance({ sync: true })
  getId(): string {
    return;
  }

  /**
   * Return the map instance.
   * @return {GoogleMap}
   */
<<<<<<< HEAD
  getMap(): any {
    return this._map;
  }
=======
  getMap(): GoogleMap { return this._map; }
>>>>>>> 9cc3d8fd

  /**
   * Change the polyline points.
   * @param points {ILatLng[]}
   */
  @CordovaInstance({ sync: true })
  setPoints(points: ILatLng[]): void {
  }

  /**
   * Return an instance of the BaseArrayClass
   * You can modify the points.
   * @return {BaseArrayClass<ILatLng>}
   */
  @CordovaCheck()
  getPoints(): BaseArrayClass<ILatLng> {
    return new BaseArrayClass<ILatLng>(this._objectInstance.getPoints());
  }

  /**
   * When true, edges of the polyline are interpreted as geodesic and will follow the curvature of the Earth.
   * @param geoDesic {boolean}
   */
  @CordovaInstance({ sync: true })
  setGeoDesic(geoDesic: boolean): void {
  }

  /**
   * Return true if the polyline is geodesic
   */
  @CordovaInstance({ sync: true })
  getGeodesic(): boolean {
    return;
  }

  /**
   * Change visibility of the polyline
   * @param visible {boolean}
   */
  @CordovaInstance({ sync: true })
  setVisible(visible: boolean): void {
  }

  /**
   * Return true if the polyline is visible
   * @return {boolean}
   */
  @CordovaInstance({ sync: true })
  getVisible(): boolean {
    return;
  }

  /**
   * Change clickablity of the polyline
   * @param clickable {boolean}
   */
  @CordovaInstance({ sync: true })
  setClickable(clickable: boolean): void {
  }

  /**
   * Return true if the polyline is clickable
   * @return {boolean}
   */
  @CordovaInstance({ sync: true })
  getClickable(): boolean {
    return;
  }

  /**
   * Change the polyline color
   * @param strokeColor {string}
   */
  @CordovaInstance({ sync: true })
  setStrokeColor(strokeColor: string): void {
  }

  /**
   * Return the current polyline color
   * @return {string}
   */
  @CordovaInstance({ sync: true })
  getStrokeColor(): string {
    return;
  }

  /**
   * Change the polyline stroke width
   * @param strokeWidth {number}
   */
  @CordovaInstance({ sync: true })
  setStrokeWidth(strokeWidth: number): void {
  }

  /**
   * Return the current stroke width (unit: pixel).
   * @return {number}
   */
  @CordovaInstance({ sync: true })
  getStrokeWidth(): number {
    return;
  }

  /**
   * Change the polyline zIndex order.
   * @param index {number}
   */
  @CordovaInstance({ sync: true })
  setZIndex(index: number): void {
  }

  /**
   * Return the current polyline zIndex
   * @return {number}
   */
  @CordovaInstance({ sync: true })
  getZIndex(): number {
    return;
  }

  /**
   * Remove the polyline
   */
  @InstanceCheck()
  remove(): void {
    delete this._objectInstance.getMap().get('_overlays')[this.getId()];
    this._objectInstance.remove();
    this.destroy();
  }
}

/**
 * @hidden
 */
export class TileOverlay extends BaseClass {

  private _map: GoogleMap;

  constructor(_map: GoogleMap, _objectInstance: any) {
    super();
    this._map = _map;
    this._objectInstance = _objectInstance;
  }

  /**
   * Return the ID of instance.
   * @return {string}
   */
  @CordovaInstance({ sync: true })
  getId(): string {
    return;
  }

  /**
   * Return the map instance.
   * @return {GoogleMap}
   */
<<<<<<< HEAD
  getMap(): any {
    return this._map;
  }
=======
  getMap(): GoogleMap { return this._map; }
>>>>>>> 9cc3d8fd

  /**
   * Set whether the tiles should fade in.
   * @param fadeIn {boolean}
   */
  @CordovaInstance({ sync: true })
  setFadeIn(fadeIn: boolean): void {
  }

  /**
   * Get whether the tiles should fade in
   * @return {boolean}
   */
  @CordovaInstance({ sync: true })
  getFadeIn(): boolean {
    return;
  }

  /**
   * Set the zIndex of the tile overlay
   * @param zIndex {number}
   */
  @CordovaInstance({ sync: true })
  setZIndex(zIndex: number): void {
  }

  /**
   * Return the zIndex of the tile overlay
   * @return {number}
   */
  @CordovaInstance({ sync: true })
  getZIndex(): number {
    return;
  }

  /**
   * Set the opacity of the tile overlay
   * @param opacity {number}
   */
  @CordovaInstance({ sync: true })
  setOpacity(opacity: number): void {
  }

  /**
   * Return the opacity of the tile overlay
   * @return {number}
   */
  @CordovaInstance({ sync: true })
  getOpacity(): number {
    return;
  }

  /**
   * Set false if you want to hide
   * @param visible {boolean}
   */
  @CordovaInstance({ sync: true })
  setVisible(visible: boolean): void {
  }

  /**
   * Return true if the tile overlay is visible
   * @return {boolean}
   */
  @CordovaInstance({ sync: true })
  getVisible(): boolean {
    return;
  }

  /**
   * Get tile size
   */
  @CordovaInstance({ sync: true })
  getTileSize(): any {
    return;
  }

  /**
   * Remove the tile overlay
   */
  @CordovaCheck()
  remove(): void {
    delete this._objectInstance.getMap().get('_overlays')[this.getId()];
    this._objectInstance.remove();
    this.destroy();
  }
}

<<<<<<< HEAD
// /**
//  * @hidden
//  */
// export interface KmlOverlayOptions {
//   url?: string;
//   preserveViewport?: boolean;
//   animation?: boolean;
// }
// /**
//  * @hidden
//  */
// export class KmlOverlay {
//
//   constructor(private _objectInstance: any) { }
//
//   /**
//    * Adds an event listener.
//    *
//    * @return {Observable<any>}
//    */
//   addEventListener(eventName: string): Observable<any> {
//     return Observable.fromEvent(this._objectInstance, eventName);
//   }
//
//   /**
//    * Adds an event listener that works once.
//    *
//    * @return {Promise<any>}
//    */
//   addListenerOnce(eventName: string): Promise<any> {
//     if (!this._objectInstance) {
//       return Promise.reject({ error: 'plugin_not_installed' });
//     }
//     return getPromise<any>(
//       resolve => this._objectInstance.addListenerOnce(eventName, resolve)
//     );
//   }
//
//   /**
//    * Gets a value
//    * @param key
//    */
//   @CordovaInstance({ sync: true })
//   get(key: string): any { return; }
//
//   /**
//    * Sets a value
//    * @param key
//    * @param value
//    */
//   @CordovaInstance({ sync: true })
//   set(key: string, value: any): void { }
//
//   /**
//    * Listen to a map event.
//    *
//    * @return {Observable<any>}
//    */
//   on(eventName: string): Observable<any> {
//     if (!this._objectInstance) {
//       return new Observable((observer) => {
//         observer.error({ error: 'plugin_not_installed' });
//       });
//     }
//
//     return new Observable(
//       (observer) => {
//         this._objectInstance.on(eventName, observer.next.bind(observer));
//         return () => this._objectInstance.off(event);
//       }
//     );
//   }
//
//   /**
//    * Listen to a map event only once.
//    *
//    * @return {Promise<any>}
//    */
//   one(eventName: string): Promise<any> {
//     if (!this._objectInstance) {
//       return Promise.reject({ error: 'plugin_not_installed' });
//     }
//     return getPromise<any>(
//       resolve => this._objectInstance.one(eventName, resolve)
//     );
//   }
//
//   /**
//    * Clears all stored values
//    */
//   @CordovaInstance({ sync: true })
//   empty(): void { }
//
//   @CordovaInstance({ sync: true })
//   remove(): void { }
//
//   @CordovaInstance({ sync: true })
//   getOverlays(): Array<Polyline | Polygon | Marker> { return; }
// }
=======
/**
 * @hidden
 */
export class KmlOverlay extends BaseClass {

  private _map: GoogleMap;

  constructor(_map: GoogleMap, _objectInstance: any) {
    super();
    this._map = _map;
    this._objectInstance = _objectInstance;

    Object.defineProperty(self, 'camera', {
        value: this._objectInstance.camera,
        writable: false
    });
    Object.defineProperty(self, 'kmlData', {
        value: this._objectInstance.kmlData,
        writable: false
    });
  }

  /**
   * Returns the viewport to contains all overlays
   */
  @CordovaInstance({ sync: true })
  getDefaultViewport(): CameraPosition<ILatLng|ILatLng[]> { return; }

  /**
   * Return the ID of instance.
   * @return {string}
   */
  @CordovaInstance({ sync: true })
  getId(): string { return; }

  /**
   * Return the map instance.
   * @return {GoogleMap}
   */
  getMap(): GoogleMap { return this._map; }

  /**
   * Change visibility of the polyline
   * @param visible {boolean}
   */
  @CordovaInstance({ sync: true })
  setVisible(visible: boolean): void {}

  /**
   * Return true if the polyline is visible
   * @return {boolean}
   */
  @CordovaInstance({ sync: true })
  getVisible(): boolean { return; }

  /**
   * Change clickablity of the KmlOverlay
   * @param clickable {boolean}
   */
  @CordovaInstance({ sync: true })
  setClickable(clickable: boolean): void {}

  /**
   * Return true if the KmlOverlay is clickable
   * @return {boolean}
   */
  @CordovaInstance({ sync: true })
  getClickable(): boolean { return; }

  /**
   * Remove the KmlOverlay
   */
  @InstanceCheck()
  remove(): void {
    delete this._objectInstance.getMap().get('_overlays')[this.getId()];
    this._objectInstance.remove();
    this.destroy();
  }
}
>>>>>>> 9cc3d8fd
<|MERGE_RESOLUTION|>--- conflicted
+++ resolved
@@ -245,8 +245,10 @@
    */
   camera?: CameraPosition<any>;
 
-<<<<<<< HEAD
-  preferences?: {
+  /**
+   * preferences [options]
+   */
+  preferences?: GoogleMapPreferenceOptions;
 
     /**
      * Minimum and maximum zoom levels for zooming gestures.
@@ -271,17 +273,6 @@
      */
     building?: boolean
   };
-=======
-  /**
-   * preferences [options]
-   */
-  preferences?: GoogleMapPreferenceOptions;
-
-  /**
-   * Accept extra properties for future updates
-   */
-  [key: string]: any;
->>>>>>> 9cc3d8fd
 }
 
 export interface CameraPosition<T> {
@@ -823,46 +814,6 @@
   @InstanceProperty() type: string;
   private _objectInstance: any;
 
-<<<<<<< HEAD
-=======
-  /**
-   * The northeast of the bounds that contains the farLeft, farRight, nearLeft and nearRight.
-   * Since the map view is able to rotate, the farRight is not the same as the northeast.
-   */
-  @InstanceProperty northeast: ILatLng;
-
-  /**
-   * The southwest of the bounds that contains the farLeft, farRight, nearLeft and nearRight.
-   * Since the map view is able to rotate, the nearLeft is not the same as the southwest.
-   */
-  @InstanceProperty southwest: ILatLng;
-
-  /**
-   * The nearRight indicates the lat/lng of the top-left of the map view.
-   */
-  @InstanceProperty farLeft: ILatLng;
-
-  /**
-   * The nearRight indicates the lat/lng of the top-right of the map view.
-   */
-  @InstanceProperty farRight: ILatLng;
-
-  /**
-   * The nearRight indicates the lat/lng of the bottom-left of the map view.
-   */
-  @InstanceProperty nearLeft: ILatLng;
-
-  /**
-   * The nearRight indicates the lat/lng of the bottom-right of the map view.
-   */
-  @InstanceProperty nearRight: ILatLng;
-
-  /**
-   * constant value : `VisibleRegion`
-   */
-  @InstanceProperty type: string;
-
->>>>>>> 9cc3d8fd
   constructor(southwest: LatLngBounds, northeast: LatLngBounds, farLeft: ILatLng, farRight: ILatLng, nearLeft: ILatLng, nearRight: ILatLng) {
     this._objectInstance = new (GoogleMaps.getPlugin()).VisibleRegion(southwest, northeast, farLeft, farRight, nearLeft, nearRight);
   }
@@ -1390,13 +1341,8 @@
    */
   @CordovaCheck()
   forEachAsync(fn: ((element: T, callback: () => void) => void)): Promise<void> {
-<<<<<<< HEAD
     return getPromise<void>((resolve) => {
       this._objectInstance.forEach(fn, resolve);
-=======
-    return new Promise<void>((resolve) => {
-      this._objectInstance.forEachAsync(fn, resolve);
->>>>>>> 9cc3d8fd
     });
   }
 
@@ -1420,12 +1366,8 @@
    */
   @CordovaCheck()
   mapAsync(fn: ((element: T, callback: (newElement: any) => void) => void)): Promise<any[]> {
-<<<<<<< HEAD
     return getPromise<any[]>((resolve) => {
       this._objectInstance.map(fn, resolve);
-=======
-    return new Promise<any[]>((resolve) => {
-      this._objectInstance.mapAsync(fn, resolve);
     });
   }
 
@@ -1439,7 +1381,6 @@
   mapSeries(fn: ((element: T, callback: (newElement: any) => void) => void)): Promise<any[]> {
     return new Promise<any[]>((resolve) => {
       this._objectInstance.mapSeries(fn, resolve);
->>>>>>> 9cc3d8fd
     });
   }
 
@@ -1461,13 +1402,8 @@
    */
   @CordovaCheck()
   filterAsync(fn: (element: T, callback: (result: boolean) => void) => void): Promise<T[]> {
-<<<<<<< HEAD
     return getPromise<any[]>((resolve) => {
       this._objectInstance.filter(fn, resolve);
-=======
-    return new Promise<any[]>((resolve) => {
-      this._objectInstance.filterAsync(fn, resolve);
->>>>>>> 9cc3d8fd
     });
   }
 
@@ -1599,13 +1535,9 @@
    * Return the map instance.
    * @return {GoogleMap}
    */
-<<<<<<< HEAD
   getMap(): any {
     return this._map;
   }
-=======
-  getMap(): GoogleMap { return this._map; }
->>>>>>> 9cc3d8fd
 
   /**
    * Change the center position.
@@ -1942,28 +1874,6 @@
     console.error('GoogleMaps', '[deprecated] This method is static. Please use Encoding.encodePath()');
     return Encoding.encodePath(path);
   }
-<<<<<<< HEAD
-=======
-
-  /**
-   * Decodes an encoded path string into a sequence of LatLngs.
-   * @param encoded {string} an encoded path string
-   * @param precision? {number} default: 5
-   * @return {ILatLng[]}
-   */
-  static decodePath(encoded: string, precision?: number): Array<ILatLng> {
-    return GoogleMaps.getPlugin().geometry.encoding.decodePath(encoded, precision);
-  }
-
-  /**
-   * Encodes a sequence of LatLngs into an encoded path string.
-   * @param path {Array<ILatLng> | BaseArrayClass<ILatLng>} a sequence of LatLngs
-   * @return {string}
-   */
-  static encodePath(path: Array<ILatLng> | BaseArrayClass<ILatLng>): string {
-    return GoogleMaps.getPlugin().geometry.encoding.encodePath(path);
-  }
->>>>>>> 9cc3d8fd
 }
 
 /**
@@ -2765,31 +2675,8 @@
    * @param options {KmlOverlayOptions} options
    * @return {Promise<KmlOverlay | any>}
    */
-<<<<<<< HEAD
   @CordovaInstance({ sync: true })
   refreshLayout(): void {
-=======
-  @InstanceCheck()
-  addKmlOverlay(options: KmlOverlayOptions): Promise<KmlOverlay | any> {
-    return new Promise<KmlOverlay>((resolve, reject) => {
-      this._objectInstance.addKmlOverlay(options, (kmlOverlay: any) => {
-        if (kmlOverlay) {
-          let overlayId: string = kmlOverlay.getId();
-          const overlay = new KmlOverlay(this, kmlOverlay);
-          this.get('_overlays')[overlayId] = overlay;
-          kmlOverlay.one(overlayId + '_remove', () => {
-            if (this.get('_overlays')) {
-              this.get('_overlays')[overlayId] = null;
-              overlay.destroy();
-            }
-          });
-          resolve(overlay);
-        } else {
-          reject();
-        }
-      });
-    });
->>>>>>> 9cc3d8fd
   }
 
   /**
@@ -2798,7 +2685,6 @@
    * @return {Promise<string>}
    */
   @CordovaInstance()
-<<<<<<< HEAD
   toDataURL(): Promise<any> {
     return;
   }
@@ -2818,9 +2704,6 @@
   //     });
   //   });
   // }
-=======
-  toDataURL(params?: ToDataUrlOptions): Promise<string> { return; }
->>>>>>> 9cc3d8fd
 
 }
 
@@ -2850,13 +2733,9 @@
    * Return the map instance.
    * @return {GoogleMap}
    */
-<<<<<<< HEAD
   getMap(): any {
     return this._map;
   }
-=======
-  getMap(): GoogleMap { return this._map; }
->>>>>>> 9cc3d8fd
 
   /**
    * Change the bounds of the GroundOverlay
@@ -3045,13 +2924,9 @@
    * Return the map instance.
    * @return {GoogleMap}
    */
-<<<<<<< HEAD
   getMap(): any {
     return this._map;
   }
-=======
-  getMap(): GoogleMap { return this._map; }
->>>>>>> 9cc3d8fd
 
   /**
    * Set the marker position.
@@ -3313,12 +3188,8 @@
    * @param skipRedraw? {boolean} marker cluster does not redraw the marker cluster if true.
    */
   @CordovaInstance({ sync: true })
-<<<<<<< HEAD
   addMarker(marker: MarkerOptions): void {
   }
-=======
-  addMarker(marker: MarkerOptions, skipRedraw?: boolean): void {}
->>>>>>> 9cc3d8fd
 
   /**
    * Add marker locations
@@ -3343,13 +3214,9 @@
    * Return the map instance.
    * @return {GoogleMap}
    */
-<<<<<<< HEAD
   getMap(): any {
     return this._map;
   }
-=======
-  getMap(): GoogleMap { return this._map; }
->>>>>>> 9cc3d8fd
 
 }
 
@@ -3379,13 +3246,9 @@
    * Return the map instance.
    * @return {GoogleMap}
    */
-<<<<<<< HEAD
   getMap(): any {
     return this._map;
   }
-=======
-  getMap(): GoogleMap { return this._map; }
->>>>>>> 9cc3d8fd
 
   /**
    * Change the polygon points.
@@ -3582,13 +3445,9 @@
    * Return the map instance.
    * @return {GoogleMap}
    */
-<<<<<<< HEAD
   getMap(): any {
     return this._map;
   }
-=======
-  getMap(): GoogleMap { return this._map; }
->>>>>>> 9cc3d8fd
 
   /**
    * Change the polyline points.
@@ -3746,13 +3605,9 @@
    * Return the map instance.
    * @return {GoogleMap}
    */
-<<<<<<< HEAD
   getMap(): any {
     return this._map;
   }
-=======
-  getMap(): GoogleMap { return this._map; }
->>>>>>> 9cc3d8fd
 
   /**
    * Set whether the tiles should fade in.
@@ -3841,7 +3696,6 @@
   }
 }
 
-<<<<<<< HEAD
 // /**
 //  * @hidden
 //  */
@@ -3941,11 +3795,6 @@
 //   @CordovaInstance({ sync: true })
 //   getOverlays(): Array<Polyline | Polygon | Marker> { return; }
 // }
-=======
-/**
- * @hidden
- */
-export class KmlOverlay extends BaseClass {
 
   private _map: GoogleMap;
 
@@ -4020,5 +3869,4 @@
     this._objectInstance.remove();
     this.destroy();
   }
-}
->>>>>>> 9cc3d8fd
+}