import { Injectable } from '@angular/core';
import { Cordova, IonicNativePlugin, Plugin } from '@ionic-native/core';

/**
 * @name Alipay
 * @description
 * This plugin facilitates the usage of Alipay 支付宝 in an Ionic apps with the integrated AlipaySDK dated on 20180601.
 *
 * Requires Cordova plugin: `cordova-plugin-gubnoi-alipay`. For more info, please see https://github.com/jing-zhou/cordova-plugin-alipay .
 *
 * @usage
 * ```typescript
 * import { Alipay } from '@ionic-native/alipay';
 *
 * constructor(private alipay: Alipay) {
 *
<<<<<<< HEAD
 * // Should get from server side with sign.
 * const alipayOrder: AlipayOrder = {
 *       ...
 *     }
 *
 *
=======
 * //alipayOrder is a string that has been generated and signed by the server side.
>>>>>>> 0f84249b
 * this.alipay.pay(alipayOrder)
 *    .then(result => {
 *       console.log(result); // Success
 *    })
 *    .catch(error => {
 *       console.log(error); // Failed
 *    });
 *
 * }
 *
 * ```
 */
@Plugin({
  pluginName: 'Alipay',
  plugin: 'cordova-plugin-gubnoi-alipay',
  pluginRef: 'Alipay',
  repo: 'https://github.com/jing-zhou/cordova-plugin-alipay',
  install: 'ionic cordova plugin add cordova-plugin-gubnoi-alipay --variable APP_ID=your_app_id',
  installVariables: ['APP_ID'],
  platforms: ['Android', 'iOS']
})
@Injectable()
export class Alipay extends IonicNativePlugin {
  /**
   * Open Alipay to perform App pay
   * @param {string} order alipay order string
   * @returns {Promise<any>} Returns a Promise that resolves with the success return, or rejects with an error.
   */
  @Cordova()
  pay(order: string): Promise<any> {
    return;
  }
}<|MERGE_RESOLUTION|>--- conflicted
+++ resolved
@@ -14,16 +14,7 @@
  *
  * constructor(private alipay: Alipay) {
  *
-<<<<<<< HEAD
- * // Should get from server side with sign.
- * const alipayOrder: AlipayOrder = {
- *       ...
- *     }
- *
- *
-=======
  * //alipayOrder is a string that has been generated and signed by the server side.
->>>>>>> 0f84249b
  * this.alipay.pay(alipayOrder)
  *    .then(result => {
  *       console.log(result); // Success
