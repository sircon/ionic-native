--- conflicted
+++ resolved
@@ -5,11 +5,7 @@
   IonicNativePlugin,
   Plugin
 } from '@ionic-native/core';
-<<<<<<< HEAD
-import { Observable } from 'rxjs/Observable';
-=======
 import { Observable } from 'rxjs';
->>>>>>> 674e80ee
 declare let window: any;
 
 export interface NdefEvent {
@@ -200,11 +196,7 @@
    * @returns {Promise<any>}
    */
   @Cordova()
-<<<<<<< HEAD
-  makeReadOnly(): Promise<any> {
-=======
   makeReadyOnly(): Promise<any> {
->>>>>>> 674e80ee
     return;
   }
 
@@ -303,25 +295,6 @@
   bytesToHexString(bytes: number[]): string {
     return;
   }
-<<<<<<< HEAD
-
-  /**
-   * Read NFC tags sending the tag data to the success callback.
-   */
-  @Cordova({
-    observable: true,
-    successIndex: 1,
-    errorIndex: 4,
-    clearFunction: 'disableReaderMode',
-    clearWithArgs: true
-  })
-  readerMode(
-    flags: number,
-    readCallback?: Function,
-    errorCallback?: Function
-  ): void { return; }
-=======
->>>>>>> 674e80ee
 }
 /**
  * @hidden
@@ -340,11 +313,7 @@
  */
 @Injectable()
 export class Ndef extends IonicNativePlugin {
-<<<<<<< HEAD
-  @CordovaProperty
-=======
-  @CordovaProperty()
->>>>>>> 674e80ee
+  @CordovaProperty()
   TNF_EMPTY: number;
   @CordovaProperty()
   TNF_WELL_KNOWN: number;
