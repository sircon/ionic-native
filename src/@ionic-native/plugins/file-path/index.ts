--- conflicted
+++ resolved
@@ -41,8 +41,4 @@
   resolveNativePath(path: string): Promise<string> {
     return;
   }
-<<<<<<< HEAD
-
-=======
->>>>>>> a3c46216
 }