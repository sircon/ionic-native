--- conflicted
+++ resolved
@@ -181,34 +181,19 @@
    * Configure various settings for the Rating View.
    * See table below for options
    */
-<<<<<<< HEAD
   @CordovaProperty()
   preferences: AppRatePreferences;
-=======
-  @CordovaProperty preferences: AppRatePreferences;
->>>>>>> 9cc3d8fd
 
   /**
    * Prompts the user for rating
    * @param {boolean} immediately  Show the rating prompt immediately.
    */
   @Cordova()
-<<<<<<< HEAD
-  promptForRating(immediately: boolean): void {
-  }
-=======
   promptForRating(immediately: boolean): void {}
->>>>>>> 9cc3d8fd
 
   /**
    * Immediately send the user to the app store rating page
    */
   @Cordova()
-<<<<<<< HEAD
-  navigateToAppStore(): void {
-  }
-
-=======
   navigateToAppStore(): void {}
->>>>>>> 9cc3d8fd
 }