import { Injectable } from '@angular/core';
import { Cordova, IonicNativePlugin, Plugin } from '@ionic-native/core';
import { Observable } from 'rxjs/Observable';

export interface OSNotification {
  /**
   * Was app in focus.
   */
  isAppInFocus: boolean;
  /**
   * Was notification shown to the user. Will be false for silent notifications.
   */
  shown: boolean;
  /**
   * **ANDROID** - Android Notification assigned to the notification. Can be used to cancel or replace the notification.
   */
  androidNotificationId?: number;
  /**
   * Payload received from OneSignal.
   */
  payload: OSNotificationPayload;
  /**
   * How the notification was displayed to the user. Can be set to `Notification`, `InAppAlert`, or `None` if it was not displayed.
   */
  displayType: OSDisplayType;
  /**
   * **ANDROID** - Notification is a summary notification for a group this will contain all notification payloads it was created from.
   */
  groupedNotifications?: OSNotificationPayload[];
  app_id?: string;
  contents: any;
  headings?: any;
  isIos?: boolean;
  isAndroid?: boolean;
  isWP?: boolean;
  isWP_WNS?: boolean;
  isAdm?: boolean;
  isChrome?: boolean;
  isChromeWeb?: boolean;
  isSafari?: boolean;
  isAnyWeb?: boolean;
  included_segments?: string[];
  excluded_segments?: string[];
  include_player_ids?: string[];
  include_ios_tokens?: string[];
  include_android_reg_ids?: string[];
  include_wp_uris?: string[];
  include_wp_wns_uris?: string[];
  include_amazon_reg_ids?: string[];
  include_chrome_reg_ids?: string[];
  include_chrome_web_reg_ids?: string[];
  app_ids?: string[];
  tags?: any[];
  ios_badgeType?: string;
  ios_badgeCount?: number;
  ios_sound?: string;
  android_sound?: string;
  adm_sound?: string;
  wp_sound?: string;
  wp_wns_sound?: string;
  data?: any;
  buttons?: any;
  small_icon?: string;
  large_icon?: string;
  big_picture?: string;
  adm_small_icon?: string;
  adm_large_icon?: string;
  adm_big_picture?: string;
  chrome_icon?: string;
  chrome_big_picture?: string;
  chrome_web_icon?: string;
  firefox_icon?: string;
  url?: string;
  send_after?: string;
  delayed_option?: string;
  delivery_time_of_day?: string;
  android_led_color?: string;
  android_accent_color?: string;
  android_visibility?: number;
  content_available?: boolean;
  amazon_background_data?: boolean;
  template_id?: string;
  android_group?: string;
  android_group_message?: any;
  adm_group?: string;
  adm_group_message?: any;
  ttl?: number;
  priority?: number;
  ios_category?: string;
}

/**
 * **ANDROID** - Privacy setting for how the notification should be shown on the lockscreen of Android 5+ devices.
 */
export enum OSLockScreenVisibility {
  /**
   * Fully visible (default)
   */
  Public = 1,
  /**
   * Contents are hidden
   */
  Private = 0,
  /**
   * Not shown
   */
  Secret = -1
}

/**
 * How the notification was displayed to the user. Part of OSNotification. See inFocusDisplaying for more information on how this is used.
 */
export enum OSDisplayType {
  /**
   * notification is silent, or inFocusDisplaying is disabled.
   */
  None = 0,
  /**
   * (**DEFAULT**) - native alert dialog display.
   */
  InAppAlert = 1,
  /**
   * native notification display.
   */
  Notification = 2
}

/**
 * Contents and settings of the notification the user received.
 */
export interface OSNotificationPayload {
  /**
   * OneSignal notification UUID.
   */
  notificationID: string;
  /**
   * Title of the notification.
   */
  title: string;
  /**
   * Body of the notification.
   */
  body: string;
  /**
   * Custom additional data that was sent with the notification. Set on the dashboard under Options > Additional Data
   * or with the 'data' field on the REST API.
   */
  additionalData?: any;
  /**
   * **ANDROID** - Small icon resource name set on the notification.
   */
  smallIcon?: string;
  /**
   * **ANDROID** - Large icon set on the notification.
   */
  largeIcon?: string;
  /**
   * **ANDROID** - Big picture image set on the notification.
   */
  bigPicture?: string;
  /**
   * **ANDROID** - Accent color shown around small notification icon on Android 5+ devices. ARGB format.
   */
  smallIconAccentColor?: string;
  /**
   * URL to open when opening the notification.
   */
  launchURL?: string;
  /**
   * Sound resource to play when the notification is shown.
   */
  sound: string;
  /**
   * **ANDROID** - Devices that have a notification LED will blink in this color. ARGB format.
   */
  ledColor?: string;
  lockScreenVisibility?: OSLockScreenVisibility;
  /**
   * **ANDROID** - Notifications with this same key will be grouped together as a single summary notification.
   */
  groupKey?: string;
  /**
   * **ANDROID** - Summary text displayed in the summary notification.
   */
  groupMessage?: string;
  /**
   * List of action buttons on the notification.
   */
  actionButtons: OSActionButton[];
  /**
   * **ANDROID** - The Google project number the notification was sent under.
   */
  fromProjectNumber?: string;
  /**
   * **ANDROID** - If a background image was set this object will be available.
   */
  backgroundImageLayout?: OSBackgroundImageLayout;
  priority?: number;
  /**
   * List of action buttons on the notification.
   */
  rawPayload: string;
}

/**
 * List of action buttons on the notification.
 */
export interface OSActionButton {
  /**
   * Id assigned to the button.
   */
  id: string;
  /**
   * Text show on the button to the user.
   */
  text: string;
  /**
   * **ANDROID** - Icon shown on the button.
   */
  icon: string;
}

/**
 * OSPermissionState
 */
export interface OSPermissionState {
  /**
   * User was prompted.
   */
  hasPrompted: boolean;
  /**
   * Permissions Status
   */
  status: any;
}

/**
 * OSSubscriptionState
 */
export interface OSSubscriptionState {
  subscribed: boolean;
  userSubscriptionSetting: any;
  userId: any;
  pushToken: any;
}

/**
 * Subscription and permissions status
 */
export interface OSPermissionSubscriptionState {
  /**
   * Id assigned to the button.
   */
  permissionStatus: OSPermissionState;
  /**
   * Text show on the button to the user.
   */
  subscriptionStatus: OSSubscriptionState;
}

/**
 * **ANDROID** - If a background image was set, this object will be available.
 */
export interface OSBackgroundImageLayout {
  /**
   * Image URL or name used as the background image.
   */
  image: string;
  /**
   * Text color of the title on the notification. ARGB Format.
   */
  titleTextColor: string;
  /**
   * Text color of the body on the notification. ARGB Format.
   */
  bodyTextColor: string;
}

/**
 * The information returned from a notification the user received.
 */
export interface OSNotificationOpenedResult {
  action: {
    /**
     * Was the notification opened normally (`Opened`) or was a button pressed on the notification (`ActionTaken`).
     */
    type: OSActionType;
    /**
     * If `type` == `ActionTaken` then this will contain the id of the button pressed.
     */
    actionID?: string;
  };
  notification: OSNotification;
}

export enum OSActionType {
  Opened = 0,
  ActionTake = 1
}

/**
 * @name OneSignal
 * @description
 * The OneSignal plugin is an client implementation for using the [OneSignal](https://onesignal.com/) Service.
 * OneSignal is a simple implementation for delivering push notifications.
 *
 * Please view the official [OneSignal Ionic SDK Installation](https://documentation.onesignal.com/docs/ionic-sdk-setup) guide
 * for more information.
 *
 * #### Icons
 * If you want to use generated icons with command `ionic cordova resources`:
 *
 * 1. Add a file to your `hooks` directory inside the `after_prepare` folder called `030_copy_android_notification_icons.js`
 *
 * 2. Put the following code in it:
 *
 * ```
 * #!/usr/bin/env node
 *
 * var filestocopy = [{
 *     "resources/android/icon/drawable-hdpi-icon.png":
 *         "platforms/android/res/drawable-hdpi/ic_stat_onesignal_default.png"
 * }, {
 *     "resources/android/icon/drawable-mdpi-icon.png":
 *         "platforms/android/res/drawable-mdpi/ic_stat_onesignal_default.png"
 * }, {
 *     "resources/android/icon/drawable-xhdpi-icon.png":
 *         "platforms/android/res/drawable-xhdpi/ic_stat_onesignal_default.png"
 * }, {
 *     "resources/android/icon/drawable-xxhdpi-icon.png":
 *         "platforms/android/res/drawable-xxhdpi/ic_stat_onesignal_default.png"
 * }, {
 *     "resources/android/icon/drawable-xxxhdpi-icon.png":
 *         "platforms/android/res/drawable-xxxhdpi/ic_stat_onesignal_default.png"
 * } ];
 *
 * var fs = require('fs');
 * var path = require('path');
 *
 * // no need to configure below
 * var rootdir = process.argv[2];
 *
 * filestocopy.forEach(function(obj) {
 *     Object.keys(obj).forEach(function(key) {
 *         var val = obj[key];
 *         var srcfile = path.join(rootdir, key);
 *         var destfile = path.join(rootdir, val);
 *         //console.log("copying "+srcfile+" to "+destfile);
 *         var destdir = path.dirname(destfile);
 *         if (fs.existsSync(srcfile) && fs.existsSync(destdir)) {
 *             fs.createReadStream(srcfile).pipe(
 *                 fs.createWriteStream(destfile));
 *         }
 *     });
 * });
 * ```
 *
 * 3. From the root of your project make the file executable:
 * `$ chmod +x hooks/after_prepare/030_copy_android_notification_icons.js`
 *
 *
 * @usage
 * ```typescript
 * import { OneSignal } from '@ionic-native/onesignal';
 *
 * constructor(private oneSignal: OneSignal) { }
 *
 * ...
 *
 * this.oneSignal.startInit('b2f7f966-d8cc-11e4-bed1-df8f05be55ba', '703322744261');
 *
 * this.oneSignal.inFocusDisplaying(this.oneSignal.OSInFocusDisplayOption.InAppAlert);
 *
 * this.oneSignal.handleNotificationReceived().subscribe(() => {
 *  // do something when notification is received
 * });
 *
 * this.oneSignal.handleNotificationOpened().subscribe(() => {
 *   // do something when a notification is opened
 * });
 *
 * this.oneSignal.endInit();
 * ```
 * @interfaces
 * OSNotification
 * OSLockScreenVisibility
 * OSDisplayType
 * OSNotificationPayload
 * OSActionButton
 * OSBackgroundImageLayout
 * OSNotificationOpenedResult
 * OSActionType
 */
@Plugin({
  pluginName: 'OneSignal',
  plugin: 'onesignal-cordova-plugin',
  pluginRef: 'plugins.OneSignal',
  repo: 'https://github.com/OneSignal/OneSignal-Cordova-SDK',
  platforms: ['Amazon Fire OS', 'Android', 'iOS', 'Windows']
})
@Injectable()
export class OneSignal extends IonicNativePlugin {
  /**
   * constants to use in inFocusDisplaying()
   */
  OSInFocusDisplayOption = {
    None: 0,
    InAppAlert: 1,
    Notification: 2
  };

  /**
   * Start the initialization process. Once you are done configuring OneSignal, call the `endInit` function.
   *
   * @param {string} appId Your OneSignal app id
   * @param {string} googleProjectNumber **ANDROID** - your Google project number; only required for Android GCM/FCM pushes.
   * @returns {any}
   */
  @Cordova({ sync: true })
  startInit(appId: string, googleProjectNumber?: string): any {
    return;
  }

  /**
   * Callback to run when a notification is received, whether it was displayed or not.
   *
   * @return {Observable<OneSignalReceivedNotification>}
   */
  @Cordova({
    observable: true
  })
  handleNotificationReceived(): Observable<OSNotification> {
    return;
  }

  /**
   * Callback to run when a notification is tapped on from the notification shade (**ANDROID**) or notification
   * center (**iOS**), or when closing an Alert notification shown in the app (if InAppAlert is enabled in
   * inFocusDisplaying).
   *
   * @return {Observable<OneSignalOpenedNotification>}
   */
  @Cordova({
    observable: true
  })
  handleNotificationOpened(): Observable<OSNotificationOpenedResult> {
    return;
  }

  /**
   * **iOS** - Settings for iOS apps
   *
   * @param settings
   *  kOSSettingsKeyAutoPrompt: boolean = true
   *  Auto prompt user for notification permissions.
   *
   *  kOSSettingsKeyInAppLaunchURL: boolean = false
   *  Launch notifications with a launch URL as an in app webview.
   * @returns {any}
   */
  @Cordova({
    sync: true,
    platforms: ['iOS']
  })
  iOSSettings(settings: {
    kOSSettingsKeyAutoPrompt: boolean;
    kOSSettingsKeyInAppLaunchURL: boolean;
  }): any {
    return;
  }

  /**
   * Must be called after `startInit` to complete initialization of OneSignal.
   *
   * @returns {any}
   */
  @Cordova({ sync: true })
  endInit(): any {
    return;
  }

  /**
   * Prompt the user for notification permissions. Callback fires as soon as the user accepts or declines notifications.
   * @returns {Promise<boolean>}
   */
  @Cordova({
    platforms: ['iOS']
  })
  promptForPushNotificationsWithUserResponse(): Promise<boolean> {
    return;
  }

  /**
   * Retrieve a list of tags that have been set on the user from the OneSignal server.
   *
   * **Quirk**: You must wait for `getTags` to resolve before calling it again, as the plugin will only process the last method call and discard any previous ones.
   *
   * @returns {Promise<any>} Returns a Promise that resolves when tags are recieved.
   */
  @Cordova()
  getTags(): Promise<any> {
    return;
  }

  /**
   * Lets you retrieve the OneSignal user id and device token.
   * Your handler is called after the device is successfully registered with OneSignal.
   *
   * @returns {Promise<Object>} Returns a Promise that resolves if the device was successfully registered.
   *
   *  userId {string} OneSignal userId is a UUID formatted string. (unique per device per app)
   *
   *  pushToken {string} A push token is a Google/Apple assigned identifier(unique per device per app).
   */
  @Cordova()
  getIds(): Promise<{ userId: string; pushToken: string }> {
    return;
  }
<<<<<<< HEAD

=======
>>>>>>> 9cc3d8fd

  /**
   * Tag a user based on an app event of your choosing so later you can create segments on [onesignal.com](https://onesignal.com/) to target these users.
   * Recommend using sendTags over sendTag if you need to set more than one tag on a user at a time.
   *
   * @param {string} Key of your choosing to create or update.
   * @param {string} Value to set on the key. NOTE: Passing in a blank String deletes the key, you can also call deleteTag.
   */
  @Cordova({ sync: true })
<<<<<<< HEAD
  sendTag(key: string, value: string): void {
  }
=======
  sendTag(key: string, value: string): void {}
>>>>>>> 9cc3d8fd

  /**
   * Tag a user based on an app event of your choosing so later you can create segments on [onesignal.com](https://onesignal.com/) to target these users.
   * Recommend using sendTags over sendTag if you need to set more than one tag on a user at a time.
   *
   * @param {string} Pass a json object with key/value pairs like: {key: "value", key2: "value2"}
   */
  @Cordova({ sync: true })
<<<<<<< HEAD
  sendTags(json: any): void {
  }
=======
  sendTags(json: any): void {}
>>>>>>> 9cc3d8fd

  /**
   * Deletes a tag that was previously set on a user with `sendTag` or `sendTags`. Use `deleteTags` if you need to delete more than one.
   *
   * @param {string} Key to remove.
   */
  @Cordova({ sync: true })
<<<<<<< HEAD
  deleteTag(key: string): void {
  }
=======
  deleteTag(key: string): void {}
>>>>>>> 9cc3d8fd

  /**
   * Deletes tags that were previously set on a user with `sendTag` or `sendTags`.
   *
   * @param {Array<string>} Keys to remove.
   */
  @Cordova({ sync: true })
<<<<<<< HEAD
  deleteTags(keys: string[]): void {
  }
=======
  deleteTags(keys: string[]): void {}
>>>>>>> 9cc3d8fd

  /**
   * Call this when you would like to prompt an iOS user to accept push notifications with the default system prompt.
   * Only works if you set `kOSSettingsAutoPrompt` to `false` in `iOSSettings`
   */
  @Cordova({ sync: true })
<<<<<<< HEAD
  registerForPushNotifications(): void {
  }
=======
  registerForPushNotifications(): void {}
>>>>>>> 9cc3d8fd

  /**
   * Warning:
   * Only applies to Android and Amazon. You can call this from your UI from a button press for example to give your user's options for your notifications.
   *
   * By default OneSignal always vibrates the device when a notification is displayed unless the device is in a total silent mode.
   * Passing false means that the device will only vibrate lightly when the device is in it's vibrate only mode.
   *
   * @param {boolean} false to disable vibrate, true to re-enable it.
   */
  @Cordova({ sync: true })
<<<<<<< HEAD
  enableVibrate(enable: boolean): void {
  }
=======
  enableVibrate(enable: boolean): void {}
>>>>>>> 9cc3d8fd

  /**
   * Warning:
   * Only applies to Android and Amazon. You can call this from your UI from a button press for example to give your user's options for your notifications.
   *
   * By default OneSignal plays the system's default notification sound when the device's notification system volume is turned on.
   * Passing false means that the device will only vibrate unless the device is set to a total silent mode.
   *
   * @param {boolean} false to disable sound, true to re-enable it.
   */
  @Cordova({ sync: true })
<<<<<<< HEAD
  enableSound(enable: boolean): void {
  }
=======
  enableSound(enable: boolean): void {}
>>>>>>> 9cc3d8fd

  /**
   *
   * Setting to control how OneSignal notifications will be shown when one is received while your app is in focus. By default this is set to inAppAlert, which can be helpful during development.
   *
   * @param {DisplayType} displayOption
   * @returns {any}
   */
  @Cordova({ sync: true })
  inFocusDisplaying(displayOption: OSDisplayType): any {
    return;
  }

  /**
   * You can call this method with false to opt users out of receiving all notifications through OneSignal.
   * You can pass true later to opt users back into notifications.
   *
   * @param {boolean} enable
   */
  @Cordova({ sync: true })
<<<<<<< HEAD
  setSubscription(enable: boolean): void {
  }
=======
  setSubscription(enable: boolean): void {}
>>>>>>> 9cc3d8fd

  /**
   * Get the current notification and permission state. Returns a OSPermissionSubscriptionState type described below.
   *
   * @returns {Promise<OSPermissionSubscriptionState>}
   */
  @Cordova()
  getPermissionSubscriptionState(): Promise<OSPermissionSubscriptionState> {
    return;
  }

  /**
   *
   * @param {notificationObj} Parameters see POST [documentation](https://documentation.onesignal.com/v2.0/docs/notifications-create-notification)
   * @returns {Promise<any>} Returns a Promise that resolves if the notification was send successfully.
   */
  @Cordova()
  postNotification(notificationObj: OSNotification): Promise<any> {
    return;
  }

  /**
   * Cancels a single OneSignal notification based on its Android notification integer id. Use instead of NotificationManager.cancel(id); otherwise the notification will be restored when your app is restarted.
   * @param notificationId {string}
   */
  @Cordova({ sync: true })
  cancelNotification(notificationId: string): void {
  }

  /**
   * Prompts the user for location permission to allow geotagging based on the "Location radius" filter on the OneSignal dashboard.
   */
  @Cordova({ sync: true })
<<<<<<< HEAD
  promptLocation(): void {
  }
=======
  promptLocation(): void {}
>>>>>>> 9cc3d8fd

  /**
   *
   * @param email {string}
   */
  @Cordova({ sync: true })
<<<<<<< HEAD
  syncHashedEmail(email: string): void {
  }
=======
  syncHashedEmail(email: string): void {}
>>>>>>> 9cc3d8fd

  /**
   * Enable logging to help debug if you run into an issue setting up OneSignal.
   * The logging levels are as follows: 0 = None, 1= Fatal, 2 = Errors, 3 = Warnings, 4 = Info, 5 = Debug, 6 = Verbose

   * The higher the value the more information is shown.
   *
   * @param {loglevel} contains two properties: logLevel (for console logging) and visualLevel (for dialog messages)
   */
  @Cordova({ sync: true })
<<<<<<< HEAD
  setLogLevel(logLevel: {
    logLevel: number,
    visualLevel: number
  }): void {
  }
=======
  setLogLevel(logLevel: { logLevel: number; visualLevel: number }): void {}
>>>>>>> 9cc3d8fd

  /**
   * The passed in function will be fired when a notification permission setting changes.
   * This includes the following events:
   * - Notification permission prompt shown
   * - The user accepting or declining the permission prompt
   * - Enabling/disabling notifications for your app in the device Settings after returning to your app.
   * @return {Observable<any>}
   */
  @Cordova({
    observable: true
  })
  addPermissionObserver(): Observable<any> {
    return;
  }

  /**
   * The passed in function will be fired when a notification subscription property changes.
   * This includes the following events:
   * - Getting a push token from Apple / Google.
   * - Getting a player / user id from OneSignal
   * - OneSignal.setSubscription is called
   * - User disables or enables notifications
   * @return {Observable<any>}
   */
  @Cordova({
    observable: true
  })
  addSubscriptionObserver(): Observable<any> {
    return;
  }

  /**
   * Clears all OneSignla notifications
   */
  @Cordova({ sync: true })
  clearOneSignalNotifications(): void {}
}<|MERGE_RESOLUTION|>--- conflicted
+++ resolved
@@ -516,10 +516,6 @@
   getIds(): Promise<{ userId: string; pushToken: string }> {
     return;
   }
-<<<<<<< HEAD
-
-=======
->>>>>>> 9cc3d8fd
 
   /**
    * Tag a user based on an app event of your choosing so later you can create segments on [onesignal.com](https://onesignal.com/) to target these users.
@@ -529,12 +525,8 @@
    * @param {string} Value to set on the key. NOTE: Passing in a blank String deletes the key, you can also call deleteTag.
    */
   @Cordova({ sync: true })
-<<<<<<< HEAD
   sendTag(key: string, value: string): void {
   }
-=======
-  sendTag(key: string, value: string): void {}
->>>>>>> 9cc3d8fd
 
   /**
    * Tag a user based on an app event of your choosing so later you can create segments on [onesignal.com](https://onesignal.com/) to target these users.
@@ -543,12 +535,8 @@
    * @param {string} Pass a json object with key/value pairs like: {key: "value", key2: "value2"}
    */
   @Cordova({ sync: true })
-<<<<<<< HEAD
   sendTags(json: any): void {
   }
-=======
-  sendTags(json: any): void {}
->>>>>>> 9cc3d8fd
 
   /**
    * Deletes a tag that was previously set on a user with `sendTag` or `sendTags`. Use `deleteTags` if you need to delete more than one.
@@ -556,12 +544,8 @@
    * @param {string} Key to remove.
    */
   @Cordova({ sync: true })
-<<<<<<< HEAD
   deleteTag(key: string): void {
   }
-=======
-  deleteTag(key: string): void {}
->>>>>>> 9cc3d8fd
 
   /**
    * Deletes tags that were previously set on a user with `sendTag` or `sendTags`.
@@ -569,24 +553,16 @@
    * @param {Array<string>} Keys to remove.
    */
   @Cordova({ sync: true })
-<<<<<<< HEAD
   deleteTags(keys: string[]): void {
   }
-=======
-  deleteTags(keys: string[]): void {}
->>>>>>> 9cc3d8fd
 
   /**
    * Call this when you would like to prompt an iOS user to accept push notifications with the default system prompt.
    * Only works if you set `kOSSettingsAutoPrompt` to `false` in `iOSSettings`
    */
   @Cordova({ sync: true })
-<<<<<<< HEAD
   registerForPushNotifications(): void {
   }
-=======
-  registerForPushNotifications(): void {}
->>>>>>> 9cc3d8fd
 
   /**
    * Warning:
@@ -598,12 +574,8 @@
    * @param {boolean} false to disable vibrate, true to re-enable it.
    */
   @Cordova({ sync: true })
-<<<<<<< HEAD
   enableVibrate(enable: boolean): void {
   }
-=======
-  enableVibrate(enable: boolean): void {}
->>>>>>> 9cc3d8fd
 
   /**
    * Warning:
@@ -615,12 +587,8 @@
    * @param {boolean} false to disable sound, true to re-enable it.
    */
   @Cordova({ sync: true })
-<<<<<<< HEAD
   enableSound(enable: boolean): void {
   }
-=======
-  enableSound(enable: boolean): void {}
->>>>>>> 9cc3d8fd
 
   /**
    *
@@ -641,12 +609,8 @@
    * @param {boolean} enable
    */
   @Cordova({ sync: true })
-<<<<<<< HEAD
   setSubscription(enable: boolean): void {
   }
-=======
-  setSubscription(enable: boolean): void {}
->>>>>>> 9cc3d8fd
 
   /**
    * Get the current notification and permission state. Returns a OSPermissionSubscriptionState type described below.
@@ -680,24 +644,16 @@
    * Prompts the user for location permission to allow geotagging based on the "Location radius" filter on the OneSignal dashboard.
    */
   @Cordova({ sync: true })
-<<<<<<< HEAD
   promptLocation(): void {
   }
-=======
-  promptLocation(): void {}
->>>>>>> 9cc3d8fd
 
   /**
    *
    * @param email {string}
    */
   @Cordova({ sync: true })
-<<<<<<< HEAD
   syncHashedEmail(email: string): void {
   }
-=======
-  syncHashedEmail(email: string): void {}
->>>>>>> 9cc3d8fd
 
   /**
    * Enable logging to help debug if you run into an issue setting up OneSignal.
@@ -708,15 +664,11 @@
    * @param {loglevel} contains two properties: logLevel (for console logging) and visualLevel (for dialog messages)
    */
   @Cordova({ sync: true })
-<<<<<<< HEAD
   setLogLevel(logLevel: {
     logLevel: number,
     visualLevel: number
   }): void {
   }
-=======
-  setLogLevel(logLevel: { logLevel: number; visualLevel: number }): void {}
->>>>>>> 9cc3d8fd
 
   /**
    * The passed in function will be fired when a notification permission setting changes.
