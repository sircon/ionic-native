--- conflicted
+++ resolved
@@ -7,13 +7,7 @@
   const paths: string[] = path.split('.');
   let obj: any = element;
   for (let i = 0; i < paths.length; i++) {
-<<<<<<< HEAD
-    if (!obj) {
-      return null;
-    }
-=======
     if (!obj) { return null; }
->>>>>>> 674e80ee
     obj = obj[paths[i]];
   }
   return obj;
@@ -37,70 +31,4 @@
   };
 
   return tryNativePromise();
-<<<<<<< HEAD
-};
-
-/**
- * @private
- * @param pluginRef
- * @returns {null|*}
- */
-export const getPlugin = (pluginRef: string): any => {
-  return get(window, pluginRef);
-};
-
-/**
- * @private
- */
-export const pluginWarn = (
-  pluginName: string,
-  plugin?: string,
-  method?: string
-): void => {
-  if (method) {
-    console.warn(
-      'Ionic Native: tried calling ' +
-        pluginName +
-        '.' +
-        method +
-        ', but the ' +
-        pluginName +
-        ' plugin is not installed.'
-    );
-  } else {
-    console.warn(
-      `'Ionic Native: tried accessing the ${pluginName} plugin but it's not installed.`
-    );
-  }
-  if (plugin) {
-    console.warn(
-      `Install the ${pluginName} plugin: 'ionic cordova plugin add ${plugin}'`
-    );
-  }
-};
-
-/**
- * @private
- * @param pluginName
- * @param method
- */
-export const cordovaWarn = (pluginName: string, method?: string): void => {
-  if (method) {
-    console.warn(
-      'Ionic Native: tried calling ' +
-        pluginName +
-        '.' +
-        method +
-        ', but Cordova is not available. Make sure to a) run in a real device or simulator and b) include cordova.js in your index.html'
-    );
-  } else {
-    console.warn(
-      'Native: tried accessing the ' +
-        pluginName +
-        ' plugin but Cordova is not available. Make sure to a) run in a real device or simulator and b) include cordova.js in your index.html'
-    );
-  }
-};
-=======
-}
->>>>>>> 674e80ee
+}