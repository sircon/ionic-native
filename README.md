--- conflicted
+++ resolved
@@ -11,11 +11,7 @@
 Run following command to install Ionic Native in your project.
 
 ```bash
-<<<<<<< HEAD
-npm install @ionic-native/core
-=======
 npm install @ionic-native/core@beta --save
->>>>>>> 674e80ee
 ```
 
 You also need to install the Ionic Native package for each plugin you want to add. Please see the [Ionic Native documentation](https://ionicframework.com/docs/native/) for complete instructions on how to add and use the plugins.
@@ -209,13 +205,8 @@
 ![img](https://ionic-io-assets.s3.amazonaws.com/ionic-native-console.png)
 
 ## Plugin Missing?
-<<<<<<< HEAD
 
 Let us know or submit a PR! Take a look at [the Developer Guide](https://github.com/ionic-team/ionic-native/blob/master/DEVELOPER.md) for more on how to contribute. :heart:
-=======
->>>>>>> 674e80ee
-
-Let us know or submit a PR! Take a look at [the Developer Guide](https://github.com/ionic-team/ionic-native/blob/master/DEVELOPER.md) for more on how to contribute. :heart:
 
 
 # Credits
