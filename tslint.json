--- conflicted
+++ resolved
@@ -7,13 +7,9 @@
     "ban-types": false,
     "no-shadowed-variable": false,
     "no-constant-condition": false,
-<<<<<<< HEAD
-    "no-extra-boolean-cast": false
-=======
     "no-extra-boolean-cast": false,
     "adjacent-overload-signatures": false,
     "ter-no-proto": false,
     "callable-types": false
->>>>>>> 674e80ee
   }
 }