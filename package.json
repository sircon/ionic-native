--- conflicted
+++ resolved
@@ -1,10 +1,6 @@
 {
   "name": "ionic-native",
-<<<<<<< HEAD
-  "version": "4.20.0",
-=======
   "version": "5.0.0-beta.24",
->>>>>>> 674e80ee
   "description": "Native plugin wrappers for Cordova and Ionic with TypeScript, ES6+, Promise and Observable support",
   "homepage": "https://ionicframework.com/",
   "author": "Ionic Team <hi@ionic.io> (https://ionic.io)",
@@ -26,15 +22,6 @@
     "shipit": "npm run build && npm run readmes && npm run npmpub"
   },
   "devDependencies": {
-<<<<<<< HEAD
-    "@angular/compiler": "^5.2.11",
-    "@angular/compiler-cli": "^5.2.11",
-    "@angular/core": "^5.2.11",
-    "@types/cordova": "0.0.34",
-    "@types/jasmine": "2.8.9",
-    "@types/node": "8.10.20",
-    "child-process-promise": "2.2.1",
-=======
     "@angular/common": "^7.2.1",
     "@angular/compiler": "^7.2.1",
     "@angular/compiler-cli": "^7.2.1",
@@ -48,7 +35,6 @@
     "@types/webpack": "^4.4.23",
     "ajv": "^6.7.0",
     "async-promise-queue": "^1.0.4",
->>>>>>> 674e80ee
     "conventional-changelog-cli": "^2.0.11",
     "cz-conventional-changelog": "^2.1.0",
     "dgeni": "^0.4.11",
@@ -58,27 +44,6 @@
     "gulp-rename": "^1.4.0",
     "gulp-replace": "^1.0.0",
     "gulp-tslint": "^8.1.3",
-<<<<<<< HEAD
-    "jasmine-core": "2.99.1",
-    "karma": "^2.0.5",
-    "karma-cli": "^1.0.1",
-    "karma-jasmine": "^1.1.2",
-    "karma-phantomjs-launcher": "^1.0.4",
-    "karma-typescript": "^3.0.13",
-    "karma-typescript-es6-transform": "^1.0.4",
-    "lodash": "^4.17.11",
-    "minimist": "1.2.0",
-    "node-html-encoder": "0.0.2",
-    "q": "^1.5.1",
-    "queue": "^4.5.1",
-    "rimraf": "^2.6.3",
-    "rxjs": "^5.5.12",
-    "semver": "^5.6.0",
-    "tslint": "^5.12.1",
-    "tslint-ionic-rules": "0.0.21",
-    "typescript": "~2.4.2",
-    "zone.js": "^0.8.28"
-=======
     "jest": "^23.6.0",
     "lodash": "^4.17.11",
     "minimist": "1.2.0",
@@ -95,7 +60,6 @@
     "webpack": "^4.28.4",
     "winston": "^3.1.0",
     "zone.js": "^0.8.26"
->>>>>>> 674e80ee
   },
   "jest": {
     "transform": {
